import sys

import numpy
import scipy

<<<<<<< HEAD
from ipie.legacy.walkers.stack import FieldConfig
from ipie.utils.backend import arraylib as xp
from ipie.utils.backend import to_host, synchronize, qr
=======
from ipie.utils.misc import is_cupy
>>>>>>> 93716b9d


class WalkerBatch(object):
    """WalkerBatch base class.

    Parameters
    ----------
    system : object
        System object.
    trial : object
        Trial wavefunction object.
    options : dict
        Input options
    index : int
        Element of trial wavefunction to initalise walker to.
    nprop_tot : int
        Number of back propagation steps (including imaginary time correlation
                functions.)
    nbp : int
        Number of back propagation steps.
    """

    def __init__(
        self,
        system,
        hamiltonian,
        trial,
        nwalkers,
        walker_opts={},
        index=0,
        nprop_tot=None,
        nbp=None,
        mpi_handler=None,
    ):
        self.nwalkers = nwalkers
        self.nup = system.nup
        self.ndown = system.ndown
        self.total_weight = 0.0
        self.mpi_handler = mpi_handler

        self.rhf = walker_opts.get("rhf", False)

        self.weight = numpy.array(
            [walker_opts.get("weight", 1.0) for iw in range(self.nwalkers)]
        )
        self.unscaled_weight = self.weight.copy()
        self.phase = numpy.array([1.0 + 0.0j for iw in range(self.nwalkers)])
        self.alive = numpy.array([1 for iw in range(self.nwalkers)])
        self.phia = numpy.array(
            [trial.init[:, : self.nup].copy() for iw in range(self.nwalkers)],
            dtype=numpy.complex128,
        )
        if not self.rhf:
            self.phib = numpy.array(
                [trial.init[:, self.nup :].copy() for iw in range(self.nwalkers)],
                dtype=numpy.complex128,
            )
        else:
            self.phib = None

        self.ovlp = numpy.array([1.0 for iw in range(self.nwalkers)])
        self.sgn_ovlp = numpy.array([1.0 for iw in range(self.nwalkers)])
        self.log_ovlp = numpy.array([0.0 for iw in range(self.nwalkers)])

        # in case we use local energy approximation to the propagation
        self.eloc = numpy.array([0.0 for iw in range(self.nwalkers)])

        self.hybrid_energy = numpy.array([0.0 for iw in range(self.nwalkers)])
        self.weights = numpy.zeros((self.nwalkers, 1), dtype=numpy.complex128)
        self.weights.fill(1.0)
        self.detR = [1.0 for iw in range(self.nwalkers)]
        self.detR_shift = [0.0 for iw in range(self.nwalkers)]
        self.log_detR = [0.0 for iw in range(self.nwalkers)]
        self.log_shift = numpy.array([0.0 for iw in range(self.nwalkers)])
        self.log_detR_shift = [0.0 for iw in range(self.nwalkers)]
        # Number of propagators to store for back propagation / ITCF.
        self.field_configs = None
        self.stack = None
        num_propg = [walker_opts.get("num_propg", 1) for iw in range(self.nwalkers)]
        # Grab objects that are walker specific
        # WARNING!! One has to add names to the list here if new objects are added
        # self.buff_names = ["weight", "unscaled_weight", "phase", "alive", "phi",
        #                    "ot", "ovlp", "eloc", "ot_bp", "weight_bp", "phi_old",
        #                    "hybrid_energy", "weights", "inv_ovlpa", "inv_ovlpb", "Ga", "Gb", "Ghalfa", "Ghalfb"]
        self.buff_names = [
            "weight",
            "unscaled_weight",
            "phase",
            "phia",
            "phib",
            "hybrid_energy",
            "ovlp",
            "sgn_ovlp",
            "log_ovlp",
        ]
        self.buff_size = round(
            self.set_buff_size_single_walker() / float(self.nwalkers)
        )

    # This function casts relevant member variables into cupy arrays
    def cast_to_cupy(self, verbose=False):
        import cupy

        size = (
            self.weight.size
            + self.unscaled_weight.size
            + self.phase.size
            + self.log_shift.size
        )
        size += self.phia.size
        if self.ndown > 0 and not self.rhf:
            size += self.phib.size
        size += self.hybrid_energy.size
        size += self.ovlp.size
        size += self.sgn_ovlp.size
        size += self.log_ovlp.size
        if verbose:
            expected_bytes = size * 16.0
            print(
                "# WalkerBatch: expected to allocate {:4.3f} GB".format(
                    expected_bytes / 1024**3
                )
            )

        self.weight = cupy.asarray(self.weight)
        self.unscaled_weight = cupy.asarray(self.unscaled_weight)
        self.phase = cupy.asarray(self.phase)
        self.log_shift = cupy.asarray(self.log_shift)
        self.phia = cupy.asarray(self.phia)
        if self.ndown > 0 and not self.rhf:
            self.phib = cupy.asarray(self.phib)
        self.hybrid_energy = cupy.asarray(self.hybrid_energy)
        self.ovlp = cupy.asarray(self.ovlp)
        self.sgn_ovlp = cupy.asarray(self.sgn_ovlp)
        self.log_ovlp = cupy.asarray(self.log_ovlp)
        self.log_shift = cupy.asarray(self.log_shift)
        free_bytes, total_bytes = cupy.cuda.Device().mem_info
        used_bytes = total_bytes - free_bytes
        if verbose:
            print(
                "# WalkerBatch: using {:4.3f} GB out of {:4.3f} GB memory on GPU".format(
                    used_bytes / 1024**3, total_bytes / 1024**3
                )
            )

    def set_buff_size_single_walker(self):
        names = []
        size = 0
        for k, v in self.__dict__.items():
            # try:
            #     print(k, v.size)
            # except AttributeError:
            #     print("failed", k, v)
            if not (k in self.buff_names):
                continue
            if isinstance(v, (xp.ndarray)):
                names.append(k)
                size += v.size
            elif isinstance(v, (int, float, complex)):
                names.append(k)
                size += 1
            elif isinstance(v, list):
                names.append(k)
                for l in v:
                    if isinstance(l, (xp.ndarray)):
                        size += l.size
                    elif isinstance(l, (int, float, complex)):
                        size += 1
        return size

    def get_buffer(self, iw):
        """Get iw-th walker buffer for MPI communication

        iw : int
            the walker index of interest
        Returns
        -------
        buff : dict
            Relevant walker information for population control.
        """
        s = 0
        buff = numpy.zeros(self.buff_size, dtype=numpy.complex128)
        for d in self.buff_names:
            data = self.__dict__[d]
            if data is None:
                continue
            assert (
                data.size % self.nwalkers == 0
            )  # Only walker-specific data is being communicated
            if isinstance(data[iw], (xp.ndarray)):
                buff[s : s + data[iw].size] = to_host(data[iw].ravel())
                s += data[iw].size
            elif isinstance(data[iw], list):  # when data is list
                for l in data[iw]:
                    if isinstance(l, (xp.ndarray)):
                        buff[s : s + l.size] = to_host(l.ravel())
                        s += l.size
                    elif isinstance(
                        l, (int, float, complex, numpy.float64, numpy.complex128)
                    ):
                        buff[s : s + 1] = l
                        s += 1
            else:
                buff[s : s + 1] = to_host(data[iw])
                s += 1
        if self.field_configs is not None:
            stack_buff = self.field_configs.get_buffer()
            return numpy.concatenate((buff, stack_buff))
        elif self.stack is not None:
            stack_buff = self.stack.get_buffer()
            return numpy.concatenate((buff, stack_buff))
        else:
            return buff

    def set_buffer(self, iw, buff):
        """Set walker buffer following MPI communication

        Parameters
        -------
        buff : dict
            Relevant walker information for population control.
        """
        s = 0
        for d in self.buff_names:
            data = self.__dict__[d]
            if data is None:
                continue
            assert (
                data.size % self.nwalkers == 0
            )  # Only walker-specific data is being communicated
            if isinstance(data[iw], xp.ndarray):
                self.__dict__[d][iw] = to_host(
                    buff[s : s + data[iw].size].reshape(data[iw].shape).copy()
                )
                s += data[iw].size
            elif isinstance(data[iw], list):
                for ix, l in enumerate(data[iw]):
                    if isinstance(l, (xp.ndarray)):
                        self.__dict__[d][iw][ix] = to_host(
                            buff[s : s + l.size].reshape(l.shape).copy()
                        )
                        s += l.size
                    elif isinstance(l, (int, float, complex)):
                        self.__dict__[d][iw][ix] = buff[s]
                        s += 1
            else:
                if isinstance(self.__dict__[d][iw], (int, numpy.int64)):
                    self.__dict__[d][iw] = int(buff[s].real)
                elif isinstance(self.__dict__[d][iw], (float, numpy.float64)):
                    self.__dict__[d][iw] = buff[s].real
                else:
                    self.__dict__[d][iw] = buff[s]
                s += 1
        if self.field_configs is not None:
            self.field_configs.set_buffer(buff[self.buff_size :])
        if self.stack is not None:
            self.stack.set_buffer(buff[self.buff_size :])

    def reortho(self):
        """reorthogonalise walkers.

        parameters
        ----------
        """
        complex128 = numpy.complex128
        nup = self.nup
        ndown = self.ndown
        detR = []
        for iw in range(self.nwalkers):
            (self.phia[iw], Rup) = qr(self.phia[iw], mode=qr_mode)
            Rdown = xp.zeros(Rup.shape)
            # TODO: FDM This isn't really necessary, the absolute value of the
            # weight is used for population control so this shouldn't matter.
            # I think this is a legacy thing.
            # Wanted detR factors to remain positive, dump the sign in orbitals.
            Rup_diag = xp.diag(Rup)
            signs_up = xp.sign(Rup_diag)
            self.phia[iw] = xp.dot(self.phia[iw], xp.diag(signs_up))

            # include overlap factor
            # det(R) = \prod_ii R_ii
            # det(R) = exp(log(det(R))) = exp((sum_i log R_ii) - C)
            # C factor included to avoid over/underflow
            log_det = xp.sum(xp.log(xp.abs(Rup_diag)))

            if ndown > 0 and not self.rhf:
                (self.phib[iw], Rdn) = qr(self.phib[iw], mode=qr_mode)
                Rdn_diag = xp.diag(Rdn)
                signs_dn = xp.sign(Rdn_diag)
                self.phib[iw] = xp.dot(self.phib[iw], xp.diag(signs_dn))
                log_det += sum(xp.log(abs(Rdn_diag)))
            elif ndown > 0 and self.rhf:
                log_det *= 2.0

            detR += [xp.exp(log_det - self.detR_shift[iw])]
            self.log_detR[iw] += xp.log(detR[iw])
            self.detR[iw] = detR[iw]
            self.ovlp[iw] = self.ovlp[iw] / detR[iw]

        synchronize()
        return detR<|MERGE_RESOLUTION|>--- conflicted
+++ resolved
@@ -3,13 +3,8 @@
 import numpy
 import scipy
 
-<<<<<<< HEAD
-from ipie.legacy.walkers.stack import FieldConfig
 from ipie.utils.backend import arraylib as xp
 from ipie.utils.backend import to_host, synchronize, qr
-=======
-from ipie.utils.misc import is_cupy
->>>>>>> 93716b9d
 
 
 class WalkerBatch(object):
