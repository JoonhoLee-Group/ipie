'''Various useful routines maybe not appropriate elsewhere'''

import numpy
import os
import scipy.sparse
import sys
import subprocess
import types
import time
from functools import  reduce
import socket

def is_cupy(obj):
    t = str(type(obj))
    cond = 'cupy' in t
    return cond


def get_git_revision_hash():
    """ Return git revision.

    Adapted from:
        http://stackoverflow.com/questions/14989858/get-the-current-git-hash-in-a-python-script

    Returns
    -------
    sha1 : string
        git hash with -dirty appended if uncommitted changes.
    """

    try:
        srcs = [s for s in sys.path if 'pie' in s]
        if len(srcs) > 1:
            for s in srcs:
                if 'setup.py' in os.listdir(s):
                    src = s
                    break
                else:
                    src = srcs[0]
        else:
            src = srcs[0]


        sha1 = subprocess.check_output(['git', 'rev-parse', 'HEAD'],
                                       cwd=src).strip()
        suffix = subprocess.check_output(['git', 'status',
                                          '--porcelain',
                                          './pie'],
                                         cwd=src).strip()
        branch = subprocess.check_output(['git', 'rev-parse', '--abbrev-ref', 'HEAD'],
                                         cwd=src).strip()
    except:
        suffix = False
        sha1 = 'none'.encode()
    if suffix:
        return sha1.decode('utf-8') + '-dirty', branch.decode('utf-8')
    else:
        branch = subprocess.check_output(['git', 'rev-parse', '--abbrev-ref', 'HEAD'],
                                         cwd=src).strip()
        return sha1.decode('utf-8'), branch.decode('utf_8')


def is_h5file(obj):
    t = str(type(obj))
    cond = 'h5py' in t
    return cond


def is_class(obj):
    cond = (hasattr(obj, '__class__') and (('__dict__') in dir(obj)
            and not isinstance(obj, types.FunctionType)
            and not is_h5file(obj)))

    return cond


def serialise(obj, verbose=0):

    obj_dict = {}
    if isinstance(obj, dict):
        items = obj.items()
    else:
        items = obj.__dict__.items()

    for k, v in items:
        if isinstance(v, scipy.sparse.csr_matrix):
            pass
        elif isinstance(v, scipy.sparse.csc_matrix):
            pass
        elif is_class(v):
            # Object
            obj_dict[k] = serialise(v, verbose)
        elif isinstance(v, dict):
            obj_dict[k] = serialise(v)
        elif isinstance(v, types.FunctionType):
            # function
            if verbose == 1:
                obj_dict[k] = str(v)
        elif hasattr(v, '__self__'):
            # unbound function
            if verbose == 1:
                obj_dict[k] = str(v)
        elif k == 'estimates' or k == 'global_estimates':
            pass
        elif k == 'walkers':
            obj_dict[k] = [str(x) for x in v][0]
        elif isinstance(v, numpy.ndarray):
            if verbose == 3:
                if v.dtype == complex:
                    obj_dict[k] = [v.real.tolist(), v.imag.tolist()]
                else:
                    obj_dict[k] = v.tolist(),
            elif verbose == 2:
                if len(v.shape) == 1:
                    if v[0] is not None and v.dtype == complex:
                        obj_dict[k] = [[v.real.tolist(), v.imag.tolist()]]
                    else:
                        obj_dict[k] = v.tolist(),
            elif len(v.shape) == 1:
                if v[0] is not None and numpy.linalg.norm(v) > 1e-8:
                    if v.dtype == complex:
                        obj_dict[k] = [[v.real.tolist(), v.imag.tolist()]]
                    else:
                        obj_dict[k] = v.tolist(),
        elif k == 'store':
            if verbose == 1:
                obj_dict[k] = str(v)
        elif isinstance(v, (int, float, bool, str)):
            obj_dict[k] = v
        elif isinstance(v, complex):
            obj_dict[k] = v.real
        elif v is None:
            obj_dict[k] = v
        elif is_h5file(v):
            if verbose == 1:
                obj_dict[k] = v.filename
        else:
            pass

    return obj_dict

class dotdict(dict):
    __getattr__ = dict.get
    __setattr__ = dict.__setitem__
    __delattr__ = dict.__delitem__

def update_stack(stack_size, num_slices, name="stack", verbose=False):
    lower_bound = min(stack_size, num_slices)
    upper_bound = min(stack_size, num_slices)

    while (num_slices//lower_bound) * lower_bound < num_slices:
        lower_bound -= 1
    while (num_slices//upper_bound) * upper_bound < num_slices:
        upper_bound += 1

    if (stack_size-lower_bound) <= (upper_bound - stack_size):
        stack_size = lower_bound
    else:
        stack_size = upper_bound
    if verbose:
        print("# Initial {} upper_bound is {}".format(name, upper_bound))
        print("# Initial {} lower_bound is {}".format(name, lower_bound))
        print("# Adjusted {} size is {}".format(name, stack_size))
    return stack_size

def print_section_header(string):
    header = """
    ################################################
    #                                              #
    #                                              #
    #                                              #
    """
    box_len = len("################################################")
    str_len = len(string)
    start = box_len // 2 - str_len // 2 - 1
    init = "#" + ' '*start
    end = box_len - (box_len//2 + str_len // 2) - 1
    fin = ' '*end + "#"
    footer = """
    #                                              #
    #                                              #
    #                                              #
    ################################################
    """
    print(header + init + string + fin + footer)

def merge_dicts(a, b, path=None):
    if path is None: path = []
    for key in b:
        if key in a:
            if isinstance(a[key], dict) and isinstance(b[key], dict):
                merge_dicts(a[key], b[key], path + [str(key)])
            elif a[key] == b[key]:
                pass # same leaf value
            else:
                raise Exception('Conflict at %s' % '.'.join(path + [str(key)]))
        else:
            a[key] = b[key]
    return a

def get_from_dict(d, k):
    """Get value from nested dictionary.

    Taken from:
        https://stackoverflow.com/questions/28225552/is-there-a-recursive-version-of-the-dict-get-built-in

    Parameters
    ----------
    d : dict
    k : list
        List specifying key to extract.

    Returns
    -------
    value : Return type or None.
    """
    try:
        return reduce(dict.get, k, d)
    except TypeError:
        # Value not found.
        return None

def get_numeric_names(d):
    names = []
    size = 0
    for k, v in d.items():
        if isinstance(v, (numpy.ndarray)):
            names.append(k)
            size += v.size
        elif isinstance(v, (int, float, complex)):
            names.append(k)
            size += 1
        elif isinstance(v, list):
            names.append(k)
            for l in v:
                if isinstance(l, (numpy.ndarray)):
                    size += l.size
                elif isinstance(l, (int, float, complex)):
                    size += 1
    return names, size

def get_node_mem():
    try:
        return os.sysconf('SC_PHYS_PAGES') * os.sysconf('SC_PAGE_SIZE') / 1024**3.0
    except:
        return 0.0

def get_sys_info(sha1, branch, uuid, nranks):
    print('# Git hash: {:s}.'.format(sha1))
    print('# Git branch: {:s}.'.format(branch))
    print('# Calculation uuid: {:s}.'.format(uuid))
    mem = get_node_mem()
    print('# Approximate memory available per node: {:.4f} GB.'.format(mem))
    print('# Running on {:d} MPI rank{:s}.'.format(nranks, 's' if nranks > 1 else ''))
    hostname = socket.gethostname()
    print('# Root processor name: {}'.format(hostname))
    py_ver = sys.version.splitlines()
    print("# Python interpreter: {:s}".format(' '.join(py_ver)))
    info = {'nranks': nranks, 'python': py_ver, 'branch': branch, 'sha1': sha1}
    from importlib import import_module
    for lib in ['numpy', 'scipy', 'h5py', 'mpi4py', 'cupy']:
        try:
            l = import_module(lib)
            # Strip __init__.py
            path = l.__file__[:-12]
            vers = l.__version__
            print("# Using {:s} v{:s} from: {:s}.".format(lib, vers, path))
            info['{:s}'.format(lib)] = {'version': vers, 'path': path}
            if lib == 'numpy':
                try:
                    np_lib = l.__config__.blas_opt_info['libraries']
                except AttributeError:
                    np_lib = l.__config__.blas_ilp64_opt_info['libraries']
                print("# - BLAS lib: {:s}".format(' '.join(np_lib)))
                try:
                    lib_dir = l.__config__.blas_opt_info['library_dirs']
                except AttributeError:
                    lib_dir = l.__config__.blas_ilp64_opt_info['library_dirs']
                print("# - BLAS dir: {:s}".format(' '.join(lib_dir)))
                info['{:s}'.format(lib)]['BLAS'] = {'lib': ' '.join(np_lib),
                                                    'path': ' '.join(lib_dir)}
            elif lib == 'mpi4py':
                mpicc = l.get_config().get('mpicc', 'none')
                print("# - mpicc: {:s}".format(mpicc))
                info['{:s}'.format(lib)]['mpicc'] = mpicc
            elif lib == 'cupy':
<<<<<<< HEAD
                try:
                    cu_info = l.cuda.runtime.getDeviceProperties(0)
                    cuda_compute = l.cuda.Device().compute_capability
                    cuda_compute = cuda_compute[0] + '.' +cuda_compute[1]
                    #info['{:s}'.format(lib)]['cuda'] = {'info': ' '.join(np_lib),
                    #                                    'path': ' '.join(lib_dir)}
                    print("# - CUDA compute capability: {:s}".format(cuda_compute))
                    print("# - GPU Type: {:s}".format(str(cu_info['name'])[1:]))
                    print("# - GPU Mem: {:.3f} GB".format(cu_info['totalGlobalMem']/(1024**3.0)))
                    print("# - Number of GPUs: {:d}".format(l.cuda.runtime.getDeviceCount()))
                except:
                    print("# cupy import error")
=======
                cu_info = l.cuda.runtime.getDeviceProperties(0)
                cuda_compute = l.cuda.Device().compute_capability
                cuda_version = str(l.cuda.runtime.runtimeGetVersion())
                cuda_compute = cuda_compute[0] + '.' +cuda_compute[1]
                #info['{:s}'.format(lib)]['cuda'] = {'info': ' '.join(np_lib),
                #                                    'path': ' '.join(lib_dir)}
                version_string = cuda_version[:2] + '.' + cuda_version[2:4] + '.' + cuda_version[4]
                print("# - CUDA compute capability: {:s}".format(cuda_compute))
                print("# - CUDA version: {}".format(version_string))
                print("# - GPU Type: {:s}".format(str(cu_info['name'])[1:]))
                print("# - GPU Mem: {:.3f} GB".format(cu_info['totalGlobalMem']/(1024**3.0)))
                print("# - Number of GPUs: {:d}".format(l.cuda.runtime.getDeviceCount()))
>>>>>>> ea4563d7
        except (ModuleNotFoundError,ImportError):
            print("# Package {:s} not found.".format(lib))
    return info

def timeit(func):
    def wrapper(*args, **kwargs):
        start = time.time()
        res = func(*args, **kwargs)
        end = time.time()
        print(" # Time : {} ".format(end-start))
        return res
    return wrapper<|MERGE_RESOLUTION|>--- conflicted
+++ resolved
@@ -284,33 +284,21 @@
                 print("# - mpicc: {:s}".format(mpicc))
                 info['{:s}'.format(lib)]['mpicc'] = mpicc
             elif lib == 'cupy':
-<<<<<<< HEAD
                 try:
                     cu_info = l.cuda.runtime.getDeviceProperties(0)
                     cuda_compute = l.cuda.Device().compute_capability
+                    cuda_version = str(l.cuda.runtime.runtimeGetVersion())
                     cuda_compute = cuda_compute[0] + '.' +cuda_compute[1]
                     #info['{:s}'.format(lib)]['cuda'] = {'info': ' '.join(np_lib),
                     #                                    'path': ' '.join(lib_dir)}
+                    version_string = cuda_version[:2] + '.' + cuda_version[2:4] + '.' + cuda_version[4]
                     print("# - CUDA compute capability: {:s}".format(cuda_compute))
+                    print("# - CUDA version: {}".format(version_string))
                     print("# - GPU Type: {:s}".format(str(cu_info['name'])[1:]))
                     print("# - GPU Mem: {:.3f} GB".format(cu_info['totalGlobalMem']/(1024**3.0)))
                     print("# - Number of GPUs: {:d}".format(l.cuda.runtime.getDeviceCount()))
                 except:
                     print("# cupy import error")
-=======
-                cu_info = l.cuda.runtime.getDeviceProperties(0)
-                cuda_compute = l.cuda.Device().compute_capability
-                cuda_version = str(l.cuda.runtime.runtimeGetVersion())
-                cuda_compute = cuda_compute[0] + '.' +cuda_compute[1]
-                #info['{:s}'.format(lib)]['cuda'] = {'info': ' '.join(np_lib),
-                #                                    'path': ' '.join(lib_dir)}
-                version_string = cuda_version[:2] + '.' + cuda_version[2:4] + '.' + cuda_version[4]
-                print("# - CUDA compute capability: {:s}".format(cuda_compute))
-                print("# - CUDA version: {}".format(version_string))
-                print("# - GPU Type: {:s}".format(str(cu_info['name'])[1:]))
-                print("# - GPU Mem: {:.3f} GB".format(cu_info['totalGlobalMem']/(1024**3.0)))
-                print("# - Number of GPUs: {:d}".format(l.cuda.runtime.getDeviceCount()))
->>>>>>> ea4563d7
         except (ModuleNotFoundError,ImportError):
             print("# Package {:s} not found.".format(lib))
     return info
