import ast
import json
import os
from typing import Tuple, Union
import sys

import h5py
import numpy
import scipy.sparse

from ipie.utils.linalg import (modified_cholesky, molecular_orbitals_rhf,
                               molecular_orbitals_uhf)
from ipie.utils.misc import merge_dicts, serialise


def write_hamiltonian(
        hcore: numpy.ndarray,
        LXmn: numpy.ndarray,
        e0: float,
        filename: str='hamiltonian.h5') -> None:
    assert len(hcore.shape) == 2, "Incorrect shape for hcore, expected 2-dimensional array"
    nmo = hcore.shape[0]
    naux = LXmn.size // (nmo*nmo)
    assert len(LXmn.shape) == 3, "Incorrect shape for LXmn, expected 3-dimensional array"
    message = f"Incorrect first dimension for LXmn: found {LXmn.shape[0]} expected {naux}"
    assert LXmn.shape[0] == naux, message
    with h5py.File(filename, 'w') as fh5:
        fh5['hcore'] = hcore
        fh5['LXmn'] = LXmn
        fh5['e0'] = e0


def read_hamiltonian(filename: str) -> Tuple[numpy.ndarray, numpy.ndarray, float]:
    with h5py.File(filename, 'r') as fh5:
        hcore = fh5['hcore'][:]
        LXmn = fh5['LXmn'][:]
        e0 = float(fh5['e0'][()])
    assert len(hcore.shape) == 2, "Incorrect shape for hcore, expected 2-dimensional array"
    nmo = hcore.shape[0]
    naux = LXmn.size // (nmo*nmo)
    assert len(LXmn.shape) == 3, "Incorrect shape for LXmn, expected 3-dimensional array"
    message = f"Incorrect first dimension for LXmn: found {LXmn.shape[0]} expected {naux}"
    assert LXmn.shape[0] == naux, message
    return hcore, LXmn, e0


def write_wavefunction(
        wfn: Union[tuple, numpy.ndarray, list],
        filename: str='wavefunction.h5',
        phi0: Union[None, list]=None
        ) -> None:
    if isinstance(wfn, numpy.ndarray) or isinstance(wfn, list):
        write_single_det_wavefunction(wfn, filename, phi0=phi0)
    else:
        if len(wfn) == 3:
            write_particle_hole_wavefunction(wfn, filename, phi0=phi0)
        elif len(wfn) == 2:
            write_noci_wavefunction(wfn, filename, phi0=phi0)
        else:
            raise RuntimeError("Unknown wavefunction time.")


def read_wavefunction(filename: str):
    try:
        return read_particle_hole_wavefunction(filename)
    except KeyError:
        pass
    try:
        return read_noci_wavefunction(filename)
    except KeyError:
        pass
    try:
        return read_single_det_wavefunction(filename)
    except:
        raise RuntimeError("Unknown file format.")


def write_single_det_wavefunction(
        wfn: Union[numpy.ndarray, list],
        filename: str,
        phi0: Union[None, list]=None
        ) -> None:
    with h5py.File(filename, 'w') as fh5:
        if isinstance(wfn, list) or len(wfn.shape) == 3:
            assert len(wfn) == 2, "Expected list for UHF wavefunction."
            fh5['psi_T_alpha'] = wfn[0]
            fh5['psi_T_beta'] = wfn[1]
            if phi0 is None:
                fh5['phi0_alpha'] = wfn[0]
                fh5['phi0_beta'] = wfn[1]
            else:
                fh5['phi0_alpha'] = phi0[0]
                fh5['phi0_beta'] = phi0[1]
        else:
            assert len(wfn.shape) == 2, "Expected 2D array for RHF wavefunction."
            fh5['psi_T_alpha'] = wfn
            if phi0 is None:
                fh5['phi0_alpha'] = wfn
            else:
                fh5['phi0_alpha'] = phi0[0]


def write_particle_hole_wavefunction(
        wfn: tuple,
        filename: str,
        phi0: Union[None, list]=None
        ) -> None:
    assert len(wfn) == 3, "Expected (ci, occa, occb)."
    with h5py.File(filename, 'w') as fh5:
        fh5['ci_coeffs'] = wfn[0]
        fh5['occ_alpha'] = wfn[1]
        fh5['occ_beta'] = wfn[2]


def write_noci_wavefunction(
        wfn: tuple,
        filename: str,
        phi0: Union[None, list]=None
        ) -> None:
    assert len(wfn) == 2, "Expected (ci, psi)."
    assert isinstance(wfn[1], list)
    assert len(wfn[1][0].shape) == 3, "Expected psi.shape = (ndet, nmo, nocca)"
    assert len(wfn[1][1].shape) == 3, "Expected psi.shape = (ndet, nmo, noccb)"
    ndet = len(wfn[0])
    with h5py.File(filename, 'w') as fh5:
        fh5['ci_coeffs'] = wfn[0]
        fh5['psi_T_alpha'] = wfn[1][0]
        fh5['psi_T_beta'] = wfn[1][1]
        if phi0 is None:
            fh5['phi0_alpha'] = wfn[1][0][0]
            fh5['phi0_beta'] = wfn[1][1][0]
        else:
            fh5['phi0_alpha'] = phi0[0]
            fh5['phi0_beta'] = phi0[1]


def read_particle_hole_wavefunction(
        filename: str
        ) -> Tuple[numpy.ndarray, numpy.ndarray, numpy.ndarray]:
    with h5py.File(filename, 'r') as fh5:
        ci_coeffs = fh5['ci_coeffs'][:]
        occ_alpha = fh5['occ_alpha'][:]
        occ_beta = fh5['occ_beta'][:]
    return (ci_coeffs, occ_alpha, occ_beta), None


def read_noci_wavefunction(
        filename: str
        ) -> Tuple[numpy.ndarray, list]:
    with h5py.File(filename, 'r') as fh5:
        ci_coeffs = fh5['ci_coeffs'][:]
        ndets = len(ci_coeffs)
        for idet in range(ndets):
            psia = fh5[f'psi_T_alpha'][:]
            psib = fh5[f'psi_T_beta'][:]
    return (ci_coeffs, [psia, psib]), None


def read_single_det_wavefunction(
        filename: str
        ) -> Tuple[numpy.ndarray, list]:
    with h5py.File(filename, 'r') as fh5:
        psia = fh5['psi_T_alpha'][:]
        phi0a = fh5['phi0_alpha'][:]
        try:
            psib = fh5['psi_T_beta'][:]
            phi0b = fh5['phi0_beta'][:]
            wfn = [psia, psib]
            phi0 = [phi0a, phi0b]
        except KeyError:
            wfn = [psia, psia]
            phi0 = [phi0a, phi0a]
    return wfn, phi0


def format_fixed_width_strings(strings):
    return " ".join("{:>23}".format(s) for s in strings)


def format_fixed_width_floats(floats):
    return " ".join("{: .16e}".format(f) for f in floats)

<<<<<<< HEAD
def format_fixed_width_cmplx(floats):
    return " ".join("{: .10e} {: .10e}".format(f.real, f.imag) for f in floats)

=======
def write_json_input_file(filename, hamil, wfn, est, nelec, options={}):
    na, nb = nelec
    basic = {
        "system": {
            "nup": na,
            "ndown": nb,
        },
        "hamiltonian": {"name": "Generic", "integrals": hamil},
        "qmc": {
            "dt": 0.005,
            "nwalkers": 640,
            "nsteps": 25,
            "blocks": 50000,
            "batched": True,
            "pop_control_freq": 5,
            "stabilise_freq": 5,
        },
        "trial": {"filename": wfn},
        "estimators": {"filename": est},
    }
    full = merge_dicts(basic, options)
    with open(filename, "w") as f:
        f.write(json.dumps(full, indent=4, separators=(",", ": ")))


def to_json(afqmc):
    json.encoder.FLOAT_REPR = lambda o: format(o, ".6f")
    json_string = json.dumps(
        serialise(afqmc, verbose=afqmc.verbosity), sort_keys=False, indent=4
    )
    return json_string


def get_input_value(inputs, key, default=0, alias=None, verbose=False):
    """Helper routine to parse input options."""
    val = inputs.get(key, None)
    if val is not None and verbose:
        print("# Setting {} to {}.".format(key, val))
    if val is None:
        if alias is not None:
            for a in alias:
                val = inputs.get(a, None)
                if val is not None:
                    if verbose:
                        print("# Setting {} to {}.".format(key, val))
                    break
        if val is None:
            val = default
            if verbose:
                print(
                    "# Note: {} not specified. Setting to default value"
                    " of {}.".format(key, default)
                )
    return val

# QMCPACK Utilities
>>>>>>> e1138d48

def read_fortran_complex_numbers(filename):
    with open(filename) as f:
        content = f.readlines()
    # Converting fortran complex numbers to python. ugh
    # Be verbose for clarity.
    useable = [c.strip() for c in content]
    tuples = [ast.literal_eval(u) for u in useable]
    orbs = [complex(t[0], t[1]) for t in tuples]
    return numpy.array(orbs)


def fcidump_header(nel, norb, spin):
    header = (
        "&FCI\n"
        + "NORB=%d,\n" % int(norb)
        + "NELEC=%d,\n" % int(nel)
        + "MS2=%d,\n" % int(spin)
        + "UHF=.FALSE.,\n"
        + "ORBSYM="
        + ",".join([str(1)] * norb)
        + ",\n"
        "&END\n"
    )
    return header


def to_qmcpack_index(matrix, offset=0):
    try:
        indptr = matrix.indptr
        indices = matrix.indices
        data = matrix.data
    except AttributeError:
        matrix = scipy.sparse.csr_matrix(matrix)
        indptr = matrix.indptr
        indices = matrix.indices
        data = matrix.data
    # QMCPACK expects ([i,j], m_{ij}) pairs
    unpacked = []
    idx = []
    counter = 0
    for row in range(0, len(indptr) - 1):
        idx += [[row, i + offset] for i in indices[indptr[row] : indptr[row + 1]]]
        unpacked += [[v.real, v.imag] for v in data[indptr[row] : indptr[row + 1]]]
        # print ("NZ: %d %d"%(row, len(indices[indptr[row]:indptr[row+1]])))
        if (len(data[indptr[row] : indptr[row + 1]])) > 0:
            counter = counter + 1
            # print (row, len(data[indptr[row]:indptr[row+1]]))
    return (unpacked, numpy.array(idx).flatten())


def to_sparse(vals, offset=0, cutoff=1e-8):
    nz = numpy.where(numpy.abs(vals) > cutoff)
    ix = numpy.empty(nz[0].size + nz[1].size, dtype=numpy.int32)
    ix[0::2] = nz[0]
    ix[1::2] = nz[1]
    vals = numpy.array(vals[nz], dtype=numpy.complex128)
    return ix, vals


def write_qmcpack_sparse(
    hcore,
    chol,
    nelec,
    nmo,
    enuc=0.0,
    filename="hamiltonian.h5",
    real_chol=False,
    verbose=False,
    cutoff=1e-16,
    ortho=None,
):
    with h5py.File(filename, "w") as fh5:
        fh5["Hamiltonian/Energies"] = numpy.array([enuc, 0])
        if real_chol:
            fh5["Hamiltonian/hcore"] = hcore
        else:
            shape = hcore.shape
            hcore = hcore.astype(numpy.complex128).view(numpy.float64)
            hcore = hcore.reshape(shape + (2,))
            fh5["Hamiltonian/hcore"] = hcore
        if ortho is not None:
            fh5["Hamiltonian/X"] = ortho
        # number of cholesky vectors
        nchol_vecs = chol.shape[-1]
        ix, vals = to_sparse(chol, cutoff=cutoff)
        nnz = len(vals)
        mem = (8 if real_chol else 16) * nnz / (1024.0**3)
        if verbose:
            print(
                " # Total number of non-zero elements in sparse cholesky ERI"
                " tensor: %d" % nnz
            )
            nelem = chol.shape[0] * chol.shape[1]
            print(
                " # Sparsity of ERI Cholesky tensor: " "%f" % (1 - float(nnz) / nelem)
            )
            print(" # Total memory required for ERI tensor: %13.8e GB" % (mem))
        fh5["Hamiltonian/Factorized/block_sizes"] = numpy.array([nnz])
        fh5["Hamiltonian/Factorized/index_0"] = numpy.array(ix)
        if real_chol:
            fh5["Hamiltonian/Factorized/vals_0"] = numpy.array(vals)
        else:
            fh5["Hamiltonian/Factorized/vals_0"] = to_qmcpack_complex(
                numpy.array(vals, dtype=numpy.complex128)
            )
        # Number of integral blocks used for chunked HDF5 storage.
        # Currently hardcoded for simplicity.
        nint_block = 1
        (nalpha, nbeta) = nelec
        unused = 0
        fh5["Hamiltonian/dims"] = numpy.array(
            [unused, nnz, nint_block, nmo, nalpha, nbeta, unused, nchol_vecs]
        )
        occups = [i for i in range(0, nalpha)]
        occups += [i + nmo for i in range(0, nbeta)]
        fh5["Hamiltonian/occups"] = numpy.array(occups)


def from_qmcpack_complex(data, shape):
    return data.view(numpy.complex128).ravel().reshape(shape)

def from_qmcpack_sparse(filename):
    with h5py.File(filename, "r") as fh5:
        enuc = fh5["Hamiltonian/Energies"][:][0]
        dims = fh5["Hamiltonian/dims"][:]
        nmo = dims[3]
        real_ints = False
        try:
            hcore = fh5["Hamiltonian/hcore"][:]
            hcore = hcore.view(numpy.complex128).reshape(nmo, nmo)
        except KeyError:
            # Old sparse format.
            hcore = fh5["Hamiltonian/H1"][:].view(numpy.complex128).ravel()
            idx = fh5["Hamiltonian/H1_indx"][:]
            row_ix = idx[::2]
            col_ix = idx[1::2]
            hcore = scipy.sparse.csr_matrix((hcore, (row_ix, col_ix))).toarray()
            hcore = numpy.tril(hcore, -1) + numpy.tril(hcore, 0).conj().T
        except ValueError:
            # Real format.
            hcore = fh5["Hamiltonian/hcore"][:]
            real_ints = True
        chunks = dims[2]
        block_sizes = fh5["Hamiltonian/Factorized/block_sizes"][:]
        nchol = dims[7]
        nval = sum(block_sizes)
        if real_ints:
            vals = numpy.zeros(nval, dtype=numpy.float64)
        else:
            vals = numpy.zeros(nval, dtype=numpy.complex128)
        row_ix = numpy.zeros(nval, dtype=numpy.int32)
        col_ix = numpy.zeros(nval, dtype=numpy.int32)
        s = 0
        for ic, bs in enumerate(block_sizes):
            ixs = fh5["Hamiltonian/Factorized/index_%i" % ic][:]
            row_ix[s : s + bs] = ixs[::2]
            col_ix[s : s + bs] = ixs[1::2]
            if real_ints:
                vals[s : s + bs] = numpy.real(
                    fh5["Hamiltonian/Factorized/vals_%i" % ic][:]
                ).ravel()
            else:
                vals[s : s + bs] = (
                    fh5["Hamiltonian/Factorized/vals_%i" % ic][:]
                    .view(numpy.complex128)
                    .ravel()
                )
            s += bs
        nalpha = dims[4]
        nbeta = dims[5]
        chol_vecs = scipy.sparse.csr_matrix(
            (vals, (row_ix, col_ix)), shape=(nmo * nmo, nchol)
        )
        return (hcore, chol_vecs, enuc, int(nmo), int(nalpha), int(nbeta))


def write_qmcpack_dense(
    hcore,
    chol,
    nelec,
    nmo,
    enuc=0.0,
    filename="hamiltonian.h5",
    real_chol=True,
    verbose=False,
    ortho=None,
):
    assert len(chol.shape) == 2
    assert chol.shape[0] == nmo * nmo
    with h5py.File(filename, "w") as fh5:
        fh5["Hamiltonian/Energies"] = numpy.array([enuc, 0])
        if real_chol:
            fh5["Hamiltonian/hcore"] = numpy.real(hcore)
            fh5["Hamiltonian/DenseFactorized/L"] = numpy.real(chol)
        else:
            fh5["Hamiltonian/hcore"] = to_qmcpack_complex(
                hcore.astype(numpy.complex128)
            )
            fh5["Hamiltonian/DenseFactorized/L"] = to_qmcpack_complex(
                chol.astype(numpy.complex128)
            )
        fh5["Hamiltonian/dims"] = numpy.array(
            [0, 0, 0, nmo, nelec[0], nelec[1], 0, chol.shape[-1]]
        )
        if ortho is not None:
            fh5["Hamiltonian/X"] = ortho


def from_qmcpack_dense(filename):
    with h5py.File(filename, "r") as fh5:
        enuc = fh5["Hamiltonian/Energies"][:][0]
        dims = fh5["Hamiltonian/dims"][:]
        nmo = dims[3]
        nchol = dims[-1]
        real_ints = False
        try:
            hcore = fh5["Hamiltonian/hcore"][:]
            hcore = from_qmcpack_complex(hcore, (nmo, nmo))
            chol = fh5["Hamiltonian/DenseFactorized/L"][:]
            chol = from_qmcpack_complex(chol, (nmo * nmo, -1))
        except ValueError:
            # Real format.
            hcore = fh5["Hamiltonian/hcore"][:]
            chol = fh5["Hamiltonian/DenseFactorized/L"][:]
            real_ints = True
        nalpha = dims[4]
        nbeta = dims[5]
        return (hcore, chol, enuc, int(nmo), int(nalpha), int(nbeta))


def qmcpack_wfn_namelist(nci, uhf, fullmo=True):
    return "&FCI\n UHF = %d\n NCI = %d \n %s TYPE = matrix\n/\n" % (
        uhf,
        nci,
        "FullMO\n" if fullmo else "",
    )


def dump_qmcpack_trial_wfn(wfn, nelec, filename="wfn.dat"):
    UHF = len(wfn.shape) == 3
    # Single determinant for the moment.
    namelist = qmcpack_wfn_namelist(1, UHF)
    with open(filename, "w") as f:
        f.write(namelist)
        f.write("Coefficients: 1.0\n")
        f.write("Determinant: 1\n")
        nao = wfn.shape[-1]
        if UHF:
            nao = wfn[0].shape[-1]
            write_qmcpack_wfn(f, wfn[0], nao)
            nao = wfn[1].shape[-1]
            write_qmcpack_wfn(f, wfn[1], nao)
        else:
            write_qmcpack_wfn(f, wfn, nao)


def write_qmcpack_wfn(out, mos, nao):
    for i in range(0, nao):
        for j in range(0, nao):
            val = mos[i, j]
            out.write("(%.16e,%.16e) " % (val.real, val.imag))
        out.write("\n")


def read_qmcpack_wfn(filename, skip=9):
    with open(filename) as f:
        content = f.readlines()[skip:]
    useable = numpy.array([c.split() for c in content]).flatten()
    tuples = [ast.literal_eval(u) for u in useable]
    orbs = [complex(t[0], t[1]) for t in tuples]
    return numpy.array(orbs)


def read_phfmol(filename, nmo, na, nb):
    with open(filename) as f:
        content = f.read().split()
    start = False
    idet = 0
    data = []
    for (i, f) in enumerate(content):
        if "NCI" in f:
            try:
                ndets = int(content[i + 1])
            except ValueError:
                ndets = int(content[i + 2])
            dets = numpy.zeros((ndets, nmo, na + nb), dtype=numpy.complex128)
        # print(f,start,data)
        # print(len(data),f)
        if "Coefficients" in f:
            string_coeffs = content[i + 1 : i + 1 + ndets]
        if "Determinant" in f:
            break
    start = i + 2
    coeffs = []
    for c in string_coeffs:
        v = ast.literal_eval(c)
        coeffs.append(complex(v[0], v[1]))

    for idet in range(ndets):
        end = start + nmo * nmo
        data = []
        for line in content[start:end]:
            v = ast.literal_eval(line)
            data.append(complex(v[0], v[1]))
        C = numpy.copy(numpy.array(data).reshape(nmo, nmo).T)
        dets[idet, :, :na] = C[:, :na]
        dets[idet, :, na:] = C[:, :nb]
        start = end + 2
    return numpy.array(coeffs), dets


def write_phfmol_wavefunction(coeffs, dets, filename="wfn.dat", padding=0):
    with open(filename, "w") as f:
        UHF = len(dets.shape) == 4
        namelist = qmcpack_wfn_namelist(len(coeffs), UHF)
        f.write(namelist)
        f.write("Coefficients:\n")
        for c in coeffs:
            f.write("({:13.8e},{:13.8e})\n".format(c.real, c.imag))
        for idet, C in enumerate(dets):
            nmo = C.shape[-1]
            padded = numpy.pad(C, [(0, padding), (0, padding)], "constant")
            f.write("Determinant: {}\n".format(idet + 1))
            # Write in fortran order.
            for cij in numpy.ravel(padded, order="F"):
                f.write("({:13.8e},{:13.8e})\n".format(cij.real, cij.imag))


<<<<<<< HEAD
def get_input_value(inputs, key, default=0, alias=None, verbose=False):
    """Helper routine to parse input options."""
    val = inputs.get(key, None)
    if val is not None and verbose:
        if isinstance(val, dict):
            print("# Options for {}".format(key))
            for k, v in val.items():
                print("# Setting {} to {}.".format(k, v))
        else:
            print("# Setting {} to {}.".format(key, val))
    if val is None:
        if alias is not None:
            for a in alias:
                val = inputs.get(a, None)
                if val is not None:
                    if verbose:
                        print("# Setting {} to {}.".format(key, val))
                    break
        if val is None:
            val = default
            if verbose:
                print(
                    "# Note: {} not specified. Setting to default value"
                    " of {}.".format(key, default)
                )
    return val

=======
>>>>>>> e1138d48

def read_qmcpack_wfn_hdf(filename, nelec=None):
    try:
        with h5py.File(filename, "r") as fh5:
            wgroup = fh5["Wavefunction/NOMSD"]
            wfn, psi0 = read_qmcpack_nomsd_hdf5(wgroup, nelec=nelec)
    except KeyError:
        with h5py.File(filename, "r") as fh5:
            wgroup = fh5["Wavefunction/PHMSD"]
            wfn, psi0 = read_qmcpack_phmsd_hdf5(wgroup, nelec=nelec)
    except KeyError:
        print("Wavefunction not found.")
        sys.exit()
    return wfn, psi0


def read_qmcpack_nomsd_hdf5(wgroup, nelec=None):
    dims = wgroup["dims"]
    nmo = dims[0]
    na = dims[1]
    nb = dims[2]
    if nelec is not None:
        log = "Number of electrons does not match wavefunction: {} vs {}."
        assert na == nelec[0], log.format(na, nelec[0])
        assert nb == nelec[0], log.format(nb, nelec[1])
    walker_type = dims[3]
    if walker_type == 2:
        uhf = True
    else:
        uhf = False
    nci = dims[4]
    coeffs = from_qmcpack_complex(wgroup["ci_coeffs"][:], (nci,))
    psi0a = from_qmcpack_complex(wgroup["Psi0_alpha"][:], (nmo, na))
    if uhf:
        psi0b = from_qmcpack_complex(wgroup["Psi0_beta"][:], (nmo, nb))
    psi0 = numpy.zeros((nmo, na + nb), dtype=numpy.complex128)
    psi0[:, :na] = psi0a.copy()
    if uhf:
        psi0[:, na:] = psi0b.copy()
    else:
        psi0[:, na:] = psi0a[:, :nb].copy()
    wfn = numpy.zeros((nci, nmo, na + nb), dtype=numpy.complex128)
    for idet in range(nci):
        ix = 2 * idet if uhf else idet
        pa = orbs_from_dset(wgroup["PsiT_{:d}/".format(idet)])
        wfn[idet, :, :na] = pa
        if uhf:
            ix = 2 * idet + 1
            wfn[idet, :, na:] = orbs_from_dset(wgroup["PsiT_{:d}/".format(ix)])
        else:
            wfn[idet, :, na:] = pa[:, :nb]
    return (coeffs, wfn), psi0


def read_qmcpack_phmsd_hdf5(wgroup, nelec=None):
    dims = wgroup["dims"]
    nmo = dims[0]
    na = dims[1]
    nb = dims[2]
    if nelec is not None:
        log = "Number of electrons does not match wavefunction: {} vs {}."
        assert na == nelec[0], log.format(na, nelec[0])
        assert nb == nelec[0], log.format(nb, nelec[1])
    walker_type = dims[3]
    if walker_type == 2:
        uhf = True
    else:
        uhf = False
    nci = dims[4]
    coeffs = from_qmcpack_complex(wgroup["ci_coeffs"][:], (nci,))
    occs = wgroup["occs"][:].reshape((nci, na + nb))
    occa = occs[:, :na]
    occb = occs[:, na:] - nmo
    wfn = (coeffs, occa, occb)
    psi0a = from_qmcpack_complex(wgroup["Psi0_alpha"][:], (nmo, na))
    if uhf:
        psi0b = from_qmcpack_complex(wgroup["Psi0_beta"][:], (nmo, nb))
    psi0 = numpy.zeros((nmo, na + nb), dtype=numpy.complex128)
    psi0[:, :na] = psi0a.copy()
    if uhf:
        psi0[:, na:] = psi0b.copy()
    else:
        psi0[:, na:] = psi0a.copy()
    return wfn, psi0


def write_qmcpack_wfn(filename, wfn, walker_type, nelec, norb, init=None, mode="w"):
    # User defined wavefunction.
    # PHMSD is a list of tuple of (ci, occa, occb).
    # NOMSD is a tuple of (list, numpy.ndarray).
    if len(wfn) == 3:
        coeffs, occa, occb = wfn
        wfn_type = "PHMSD"
    elif len(wfn) == 2:
        coeffs, wfn = wfn
        wfn_type = "NOMSD"
    else:
        print("Unknown wavefunction type passed.")
        sys.exit()

    with h5py.File(filename, mode) as fh5:
        nalpha, nbeta = nelec
        # TODO: FIX for GHF eventually.
        if walker_type == "ghf":
            walker_type = 3
        elif walker_type == "uhf":
            walker_type = 2
            uhf = True
        else:
            walker_type = 1
            uhf = False
        if wfn_type == "PHMSD":
            walker_type = 2
        if wfn_type == "NOMSD":
            try:
                wfn_group = fh5.create_group("Wavefunction/NOMSD")
            except ValueError:
                del fh5["Wavefunction/NOMSD"]
                wfn_group = fh5.create_group("Wavefunction/NOMSD")
            write_nomsd(wfn_group, wfn, uhf, nelec, init=init)
        else:
            try:
                wfn_group = fh5.create_group("Wavefunction/PHMSD")
            except ValueError:
                # print(" # Warning: Found existing wavefunction group. Removing.")
                del fh5["Wavefunction/PHMSD"]
                wfn_group = fh5.create_group("Wavefunction/PHMSD")
            write_phmsd(wfn_group, occa, occb, nelec, norb, init=init)
        wfn_group["ci_coeffs"] = to_qmcpack_complex(coeffs)
        dims = [norb, nalpha, nbeta, walker_type, len(coeffs)]
        wfn_group["dims"] = numpy.array(dims, dtype=numpy.int32)


def write_nomsd(fh5, wfn, uhf, nelec, thresh=1e-8, init=None):
    """Write NOMSD to HDF.

    Parameters
    ----------
    fh5 : h5py group
        Wavefunction group to write to file.
    wfn : :class:`numpy.ndarray`
        NOMSD trial wavefunctions.
    uhf : bool
        UHF style wavefunction.
    nelec : tuple
        Number of alpha and beta electrons.
    thresh : float
        Threshold for writing wavefunction elements.
    """
    nalpha, nbeta = nelec
    wfn[abs(wfn) < thresh] = 0.0
    if len(wfn.shape) == 2:
        nmo = wfn.shape[0]
        nel = wfn.shape[1]
        wfn = wfn.reshape((1, nmo, nel))
    if init is not None:
        fh5["Psi0_alpha"] = to_qmcpack_complex(init[0])
        fh5["Psi0_beta"] = to_qmcpack_complex(init[1])
    else:
        fh5["Psi0_alpha"] = to_qmcpack_complex(
            numpy.array(wfn[0, :, :nalpha].copy(), dtype=numpy.complex128)
        )
        if uhf:
            fh5["Psi0_beta"] = to_qmcpack_complex(
                numpy.array(wfn[0, :, nalpha:].copy(), dtype=numpy.complex128)
            )
    for idet, w in enumerate(wfn):
        # QMCPACK stores this internally as a csr matrix, so first convert.
        ix = 2 * idet if uhf else idet
        psia = scipy.sparse.csr_matrix(w[:, :nalpha].conj().T)
        write_nomsd_single(fh5, psia, ix)
        if uhf:
            ix = 2 * idet + 1
            psib = scipy.sparse.csr_matrix(w[:, nalpha:].conj().T)
            write_nomsd_single(fh5, psib, ix)


def write_nomsd_single(fh5, psi, idet):
    """Write single component of NOMSD to hdf.

    Parameters
    ----------
    fh5 : h5py group
        Wavefunction group to write to file.
    psi : :class:`scipy.sparse.csr_matrix`
        Sparse representation of trial wavefunction.
    idet : int
        Determinant number.
    """
    base = "PsiT_{:d}/".format(idet)
    dims = [psi.shape[0], psi.shape[1], psi.nnz]
    fh5[base + "dims"] = numpy.array(dims, dtype=numpy.int32)
    fh5[base + "data_"] = to_qmcpack_complex(psi.data)
    fh5[base + "jdata_"] = psi.indices
    fh5[base + "pointers_begin_"] = psi.indptr[:-1]
    fh5[base + "pointers_end_"] = psi.indptr[1:]


def write_phmsd(fh5, occa, occb, nelec, norb, init=None):
    """Write NOMSD to HDF.

    Parameters
    ----------
    fh5 : h5py group
        Wavefunction group to write to file.
    nelec : tuple
        Number of alpha and beta electrons.
    """
    # TODO: Update if we ever wanted "mixed" phmsd type wavefunctions.
    na, nb = nelec
    if init is not None:
        psi0 = numpy.array(init[0], numpy.complex128)
        fh5["Psi0_alpha"] = to_qmcpack_complex(psi0)
        psi0 = numpy.array(init[1], numpy.complex128)
        fh5["Psi0_beta"] = to_qmcpack_complex(psi0)
    else:
        init = numpy.eye(norb, dtype=numpy.complex128)
        fh5["Psi0_alpha"] = to_qmcpack_complex(init[:, occa[0]].copy())
        fh5["Psi0_beta"] = to_qmcpack_complex(init[:, occb[0]].copy())
    fh5["fullmo"] = numpy.array([0], dtype=numpy.int32)
    fh5["type"] = 0
    occs = numpy.zeros((len(occa), na + nb), dtype=numpy.int32)
    occs[:, :na] = numpy.array(occa)
    occs[:, na:] = norb + numpy.array(occb)
    # Reading 1D array currently in qmcpack.
    fh5["occs"] = occs.ravel()


def orbs_from_dset(dset):
    """Will read actually A^{H} but return A."""
    dims = dset["dims"][:]
    wfn_shape = (dims[0], dims[1])
    nnz = dims[2]
    data = from_qmcpack_complex(dset["data_"][:], (nnz,))
    indices = dset["jdata_"][:]
    pbb = dset["pointers_begin_"][:]
    pbe = dset["pointers_end_"][:]
    indptr = numpy.zeros(dims[0] + 1)
    indptr[:-1] = pbb
    indptr[-1] = pbe[-1]
    wfn = scipy.sparse.csr_matrix((data, indices, indptr), shape=wfn_shape)
    return wfn.toarray().conj().T.copy()


def to_qmcpack_complex(array):
    shape = array.shape
    return array.view(numpy.float64).reshape(shape + (2,))

<|MERGE_RESOLUTION|>--- conflicted
+++ resolved
@@ -180,11 +180,9 @@
 def format_fixed_width_floats(floats):
     return " ".join("{: .16e}".format(f) for f in floats)
 
-<<<<<<< HEAD
 def format_fixed_width_cmplx(floats):
     return " ".join("{: .10e} {: .10e}".format(f.real, f.imag) for f in floats)
 
-=======
 def write_json_input_file(filename, hamil, wfn, est, nelec, options={}):
     na, nb = nelec
     basic = {
@@ -222,360 +220,6 @@
     """Helper routine to parse input options."""
     val = inputs.get(key, None)
     if val is not None and verbose:
-        print("# Setting {} to {}.".format(key, val))
-    if val is None:
-        if alias is not None:
-            for a in alias:
-                val = inputs.get(a, None)
-                if val is not None:
-                    if verbose:
-                        print("# Setting {} to {}.".format(key, val))
-                    break
-        if val is None:
-            val = default
-            if verbose:
-                print(
-                    "# Note: {} not specified. Setting to default value"
-                    " of {}.".format(key, default)
-                )
-    return val
-
-# QMCPACK Utilities
->>>>>>> e1138d48
-
-def read_fortran_complex_numbers(filename):
-    with open(filename) as f:
-        content = f.readlines()
-    # Converting fortran complex numbers to python. ugh
-    # Be verbose for clarity.
-    useable = [c.strip() for c in content]
-    tuples = [ast.literal_eval(u) for u in useable]
-    orbs = [complex(t[0], t[1]) for t in tuples]
-    return numpy.array(orbs)
-
-
-def fcidump_header(nel, norb, spin):
-    header = (
-        "&FCI\n"
-        + "NORB=%d,\n" % int(norb)
-        + "NELEC=%d,\n" % int(nel)
-        + "MS2=%d,\n" % int(spin)
-        + "UHF=.FALSE.,\n"
-        + "ORBSYM="
-        + ",".join([str(1)] * norb)
-        + ",\n"
-        "&END\n"
-    )
-    return header
-
-
-def to_qmcpack_index(matrix, offset=0):
-    try:
-        indptr = matrix.indptr
-        indices = matrix.indices
-        data = matrix.data
-    except AttributeError:
-        matrix = scipy.sparse.csr_matrix(matrix)
-        indptr = matrix.indptr
-        indices = matrix.indices
-        data = matrix.data
-    # QMCPACK expects ([i,j], m_{ij}) pairs
-    unpacked = []
-    idx = []
-    counter = 0
-    for row in range(0, len(indptr) - 1):
-        idx += [[row, i + offset] for i in indices[indptr[row] : indptr[row + 1]]]
-        unpacked += [[v.real, v.imag] for v in data[indptr[row] : indptr[row + 1]]]
-        # print ("NZ: %d %d"%(row, len(indices[indptr[row]:indptr[row+1]])))
-        if (len(data[indptr[row] : indptr[row + 1]])) > 0:
-            counter = counter + 1
-            # print (row, len(data[indptr[row]:indptr[row+1]]))
-    return (unpacked, numpy.array(idx).flatten())
-
-
-def to_sparse(vals, offset=0, cutoff=1e-8):
-    nz = numpy.where(numpy.abs(vals) > cutoff)
-    ix = numpy.empty(nz[0].size + nz[1].size, dtype=numpy.int32)
-    ix[0::2] = nz[0]
-    ix[1::2] = nz[1]
-    vals = numpy.array(vals[nz], dtype=numpy.complex128)
-    return ix, vals
-
-
-def write_qmcpack_sparse(
-    hcore,
-    chol,
-    nelec,
-    nmo,
-    enuc=0.0,
-    filename="hamiltonian.h5",
-    real_chol=False,
-    verbose=False,
-    cutoff=1e-16,
-    ortho=None,
-):
-    with h5py.File(filename, "w") as fh5:
-        fh5["Hamiltonian/Energies"] = numpy.array([enuc, 0])
-        if real_chol:
-            fh5["Hamiltonian/hcore"] = hcore
-        else:
-            shape = hcore.shape
-            hcore = hcore.astype(numpy.complex128).view(numpy.float64)
-            hcore = hcore.reshape(shape + (2,))
-            fh5["Hamiltonian/hcore"] = hcore
-        if ortho is not None:
-            fh5["Hamiltonian/X"] = ortho
-        # number of cholesky vectors
-        nchol_vecs = chol.shape[-1]
-        ix, vals = to_sparse(chol, cutoff=cutoff)
-        nnz = len(vals)
-        mem = (8 if real_chol else 16) * nnz / (1024.0**3)
-        if verbose:
-            print(
-                " # Total number of non-zero elements in sparse cholesky ERI"
-                " tensor: %d" % nnz
-            )
-            nelem = chol.shape[0] * chol.shape[1]
-            print(
-                " # Sparsity of ERI Cholesky tensor: " "%f" % (1 - float(nnz) / nelem)
-            )
-            print(" # Total memory required for ERI tensor: %13.8e GB" % (mem))
-        fh5["Hamiltonian/Factorized/block_sizes"] = numpy.array([nnz])
-        fh5["Hamiltonian/Factorized/index_0"] = numpy.array(ix)
-        if real_chol:
-            fh5["Hamiltonian/Factorized/vals_0"] = numpy.array(vals)
-        else:
-            fh5["Hamiltonian/Factorized/vals_0"] = to_qmcpack_complex(
-                numpy.array(vals, dtype=numpy.complex128)
-            )
-        # Number of integral blocks used for chunked HDF5 storage.
-        # Currently hardcoded for simplicity.
-        nint_block = 1
-        (nalpha, nbeta) = nelec
-        unused = 0
-        fh5["Hamiltonian/dims"] = numpy.array(
-            [unused, nnz, nint_block, nmo, nalpha, nbeta, unused, nchol_vecs]
-        )
-        occups = [i for i in range(0, nalpha)]
-        occups += [i + nmo for i in range(0, nbeta)]
-        fh5["Hamiltonian/occups"] = numpy.array(occups)
-
-
-def from_qmcpack_complex(data, shape):
-    return data.view(numpy.complex128).ravel().reshape(shape)
-
-def from_qmcpack_sparse(filename):
-    with h5py.File(filename, "r") as fh5:
-        enuc = fh5["Hamiltonian/Energies"][:][0]
-        dims = fh5["Hamiltonian/dims"][:]
-        nmo = dims[3]
-        real_ints = False
-        try:
-            hcore = fh5["Hamiltonian/hcore"][:]
-            hcore = hcore.view(numpy.complex128).reshape(nmo, nmo)
-        except KeyError:
-            # Old sparse format.
-            hcore = fh5["Hamiltonian/H1"][:].view(numpy.complex128).ravel()
-            idx = fh5["Hamiltonian/H1_indx"][:]
-            row_ix = idx[::2]
-            col_ix = idx[1::2]
-            hcore = scipy.sparse.csr_matrix((hcore, (row_ix, col_ix))).toarray()
-            hcore = numpy.tril(hcore, -1) + numpy.tril(hcore, 0).conj().T
-        except ValueError:
-            # Real format.
-            hcore = fh5["Hamiltonian/hcore"][:]
-            real_ints = True
-        chunks = dims[2]
-        block_sizes = fh5["Hamiltonian/Factorized/block_sizes"][:]
-        nchol = dims[7]
-        nval = sum(block_sizes)
-        if real_ints:
-            vals = numpy.zeros(nval, dtype=numpy.float64)
-        else:
-            vals = numpy.zeros(nval, dtype=numpy.complex128)
-        row_ix = numpy.zeros(nval, dtype=numpy.int32)
-        col_ix = numpy.zeros(nval, dtype=numpy.int32)
-        s = 0
-        for ic, bs in enumerate(block_sizes):
-            ixs = fh5["Hamiltonian/Factorized/index_%i" % ic][:]
-            row_ix[s : s + bs] = ixs[::2]
-            col_ix[s : s + bs] = ixs[1::2]
-            if real_ints:
-                vals[s : s + bs] = numpy.real(
-                    fh5["Hamiltonian/Factorized/vals_%i" % ic][:]
-                ).ravel()
-            else:
-                vals[s : s + bs] = (
-                    fh5["Hamiltonian/Factorized/vals_%i" % ic][:]
-                    .view(numpy.complex128)
-                    .ravel()
-                )
-            s += bs
-        nalpha = dims[4]
-        nbeta = dims[5]
-        chol_vecs = scipy.sparse.csr_matrix(
-            (vals, (row_ix, col_ix)), shape=(nmo * nmo, nchol)
-        )
-        return (hcore, chol_vecs, enuc, int(nmo), int(nalpha), int(nbeta))
-
-
-def write_qmcpack_dense(
-    hcore,
-    chol,
-    nelec,
-    nmo,
-    enuc=0.0,
-    filename="hamiltonian.h5",
-    real_chol=True,
-    verbose=False,
-    ortho=None,
-):
-    assert len(chol.shape) == 2
-    assert chol.shape[0] == nmo * nmo
-    with h5py.File(filename, "w") as fh5:
-        fh5["Hamiltonian/Energies"] = numpy.array([enuc, 0])
-        if real_chol:
-            fh5["Hamiltonian/hcore"] = numpy.real(hcore)
-            fh5["Hamiltonian/DenseFactorized/L"] = numpy.real(chol)
-        else:
-            fh5["Hamiltonian/hcore"] = to_qmcpack_complex(
-                hcore.astype(numpy.complex128)
-            )
-            fh5["Hamiltonian/DenseFactorized/L"] = to_qmcpack_complex(
-                chol.astype(numpy.complex128)
-            )
-        fh5["Hamiltonian/dims"] = numpy.array(
-            [0, 0, 0, nmo, nelec[0], nelec[1], 0, chol.shape[-1]]
-        )
-        if ortho is not None:
-            fh5["Hamiltonian/X"] = ortho
-
-
-def from_qmcpack_dense(filename):
-    with h5py.File(filename, "r") as fh5:
-        enuc = fh5["Hamiltonian/Energies"][:][0]
-        dims = fh5["Hamiltonian/dims"][:]
-        nmo = dims[3]
-        nchol = dims[-1]
-        real_ints = False
-        try:
-            hcore = fh5["Hamiltonian/hcore"][:]
-            hcore = from_qmcpack_complex(hcore, (nmo, nmo))
-            chol = fh5["Hamiltonian/DenseFactorized/L"][:]
-            chol = from_qmcpack_complex(chol, (nmo * nmo, -1))
-        except ValueError:
-            # Real format.
-            hcore = fh5["Hamiltonian/hcore"][:]
-            chol = fh5["Hamiltonian/DenseFactorized/L"][:]
-            real_ints = True
-        nalpha = dims[4]
-        nbeta = dims[5]
-        return (hcore, chol, enuc, int(nmo), int(nalpha), int(nbeta))
-
-
-def qmcpack_wfn_namelist(nci, uhf, fullmo=True):
-    return "&FCI\n UHF = %d\n NCI = %d \n %s TYPE = matrix\n/\n" % (
-        uhf,
-        nci,
-        "FullMO\n" if fullmo else "",
-    )
-
-
-def dump_qmcpack_trial_wfn(wfn, nelec, filename="wfn.dat"):
-    UHF = len(wfn.shape) == 3
-    # Single determinant for the moment.
-    namelist = qmcpack_wfn_namelist(1, UHF)
-    with open(filename, "w") as f:
-        f.write(namelist)
-        f.write("Coefficients: 1.0\n")
-        f.write("Determinant: 1\n")
-        nao = wfn.shape[-1]
-        if UHF:
-            nao = wfn[0].shape[-1]
-            write_qmcpack_wfn(f, wfn[0], nao)
-            nao = wfn[1].shape[-1]
-            write_qmcpack_wfn(f, wfn[1], nao)
-        else:
-            write_qmcpack_wfn(f, wfn, nao)
-
-
-def write_qmcpack_wfn(out, mos, nao):
-    for i in range(0, nao):
-        for j in range(0, nao):
-            val = mos[i, j]
-            out.write("(%.16e,%.16e) " % (val.real, val.imag))
-        out.write("\n")
-
-
-def read_qmcpack_wfn(filename, skip=9):
-    with open(filename) as f:
-        content = f.readlines()[skip:]
-    useable = numpy.array([c.split() for c in content]).flatten()
-    tuples = [ast.literal_eval(u) for u in useable]
-    orbs = [complex(t[0], t[1]) for t in tuples]
-    return numpy.array(orbs)
-
-
-def read_phfmol(filename, nmo, na, nb):
-    with open(filename) as f:
-        content = f.read().split()
-    start = False
-    idet = 0
-    data = []
-    for (i, f) in enumerate(content):
-        if "NCI" in f:
-            try:
-                ndets = int(content[i + 1])
-            except ValueError:
-                ndets = int(content[i + 2])
-            dets = numpy.zeros((ndets, nmo, na + nb), dtype=numpy.complex128)
-        # print(f,start,data)
-        # print(len(data),f)
-        if "Coefficients" in f:
-            string_coeffs = content[i + 1 : i + 1 + ndets]
-        if "Determinant" in f:
-            break
-    start = i + 2
-    coeffs = []
-    for c in string_coeffs:
-        v = ast.literal_eval(c)
-        coeffs.append(complex(v[0], v[1]))
-
-    for idet in range(ndets):
-        end = start + nmo * nmo
-        data = []
-        for line in content[start:end]:
-            v = ast.literal_eval(line)
-            data.append(complex(v[0], v[1]))
-        C = numpy.copy(numpy.array(data).reshape(nmo, nmo).T)
-        dets[idet, :, :na] = C[:, :na]
-        dets[idet, :, na:] = C[:, :nb]
-        start = end + 2
-    return numpy.array(coeffs), dets
-
-
-def write_phfmol_wavefunction(coeffs, dets, filename="wfn.dat", padding=0):
-    with open(filename, "w") as f:
-        UHF = len(dets.shape) == 4
-        namelist = qmcpack_wfn_namelist(len(coeffs), UHF)
-        f.write(namelist)
-        f.write("Coefficients:\n")
-        for c in coeffs:
-            f.write("({:13.8e},{:13.8e})\n".format(c.real, c.imag))
-        for idet, C in enumerate(dets):
-            nmo = C.shape[-1]
-            padded = numpy.pad(C, [(0, padding), (0, padding)], "constant")
-            f.write("Determinant: {}\n".format(idet + 1))
-            # Write in fortran order.
-            for cij in numpy.ravel(padded, order="F"):
-                f.write("({:13.8e},{:13.8e})\n".format(cij.real, cij.imag))
-
-
-<<<<<<< HEAD
-def get_input_value(inputs, key, default=0, alias=None, verbose=False):
-    """Helper routine to parse input options."""
-    val = inputs.get(key, None)
-    if val is not None and verbose:
         if isinstance(val, dict):
             print("# Options for {}".format(key))
             for k, v in val.items():
@@ -599,8 +243,6 @@
                 )
     return val
 
-=======
->>>>>>> e1138d48
 
 def read_qmcpack_wfn_hdf(filename, nelec=None):
     try:
