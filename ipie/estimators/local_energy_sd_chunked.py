import time

import numpy
from math import ceil

from ipie.estimators.local_energy_sd import (ecoul_kernel_batch_real_rchol_uhf,
                                             exx_kernel_batch_real_rchol)
from ipie.estimators.kernels import exchange_reduction

from ipie.utils.backend import arraylib as xp
from ipie.utils.backend import to_host, synchronize

# Local energy routies for chunked (distributed) integrals. Distributed here
# means over MPI processes with information typically residing on different
# nodes. Green's funtions are sent round-robin and local energy contributions
# are accumulated.

def local_energy_single_det_uhf_batch_chunked(system, hamiltonian, walker_batch, trial):
    """Compute local energy for walker batch (all walkers at once).

    Single determinant UHF case.

    Parameters
    ----------
    system : system object
        System being studied.
    hamiltonian : hamiltonian object
        Hamiltonian being studied.
    walker_batch : WalkerBatch
        Walkers object.
    trial : trial object
        Trial wavefunctioni.

    Returns
    -------
    local_energy : np.ndarray
        Total, one-body and two-body energies.
    """
    assert hamiltonian.chunked

    nwalkers = walker_batch.Ghalfa.shape[0]
    nalpha = walker_batch.Ghalfa.shape[1]
    nbeta = walker_batch.Ghalfb.shape[1]
    nbasis = hamiltonian.nbasis
    nchol = hamiltonian.nchol

    Ghalfa = walker_batch.Ghalfa.reshape(nwalkers, nalpha * nbasis)
    Ghalfb = walker_batch.Ghalfb.reshape(nwalkers, nbeta * nbasis)

    e1b = Ghalfa.dot(trial._rH1a.ravel())
    e1b += Ghalfb.dot(trial._rH1b.ravel())
    e1b += hamiltonian.ecore

    Ghalfa_send = Ghalfa.copy()
    Ghalfb_send = Ghalfb.copy()

    Ghalfa_recv = xp.zeros_like(Ghalfa)
    Ghalfb_recv = xp.zeros_like(Ghalfb)

    handler = walker_batch.mpi_handler
    senders = handler.senders
    receivers = handler.receivers

    rchola_chunk = trial._rchola_chunk
    rcholb_chunk = trial._rcholb_chunk

    Ghalfa = Ghalfa.reshape(nwalkers, nalpha * nbasis)
    Ghalfb = Ghalfb.reshape(nwalkers, nbeta * nbasis)
    ecoul_send = ecoul_kernel_batch_real_rchol_uhf(
        rchola_chunk, rcholb_chunk, Ghalfa, Ghalfb
    )
    Ghalfa = Ghalfa.reshape(nwalkers, nalpha, nbasis)
    Ghalfb = Ghalfb.reshape(nwalkers, nbeta, nbasis)
    exx_send = exx_kernel_batch_real_rchol(rchola_chunk, Ghalfa)
    exx_send += exx_kernel_batch_real_rchol(rcholb_chunk, Ghalfb)

    exx_recv = exx_send.copy()
    ecoul_recv = ecoul_send.copy()

    for icycle in range(handler.ssize - 1):
        for isend, sender in enumerate(senders):
            if handler.srank == isend:
                handler.scomm.Send(Ghalfa_send, dest=receivers[isend], tag=1)
                handler.scomm.Send(Ghalfb_send, dest=receivers[isend], tag=2)
                handler.scomm.Send(ecoul_send, dest=receivers[isend], tag=3)
                handler.scomm.Send(exx_send, dest=receivers[isend], tag=4)
            elif handler.srank == receivers[isend]:
                sender = numpy.where(receivers == handler.srank)[0]
                handler.scomm.Recv(Ghalfa_recv, source=sender, tag=1)
                handler.scomm.Recv(Ghalfb_recv, source=sender, tag=2)
                handler.scomm.Recv(ecoul_recv, source=sender, tag=3)
                handler.scomm.Recv(exx_recv, source=sender, tag=4)
        handler.scomm.barrier()

        # prepare sending
        ecoul_send = ecoul_recv.copy()
        Ghalfa_recv = Ghalfa_recv.reshape(nwalkers, nalpha * nbasis)
        Ghalfb_recv = Ghalfb_recv.reshape(nwalkers, nbeta * nbasis)
        ecoul_send += ecoul_kernel_batch_real_rchol_uhf(
            rchola_chunk, rcholb_chunk, Ghalfa_recv, Ghalfb_recv
        )
        Ghalfa_recv = Ghalfa_recv.reshape(nwalkers, nalpha, nbasis)
        Ghalfb_recv = Ghalfb_recv.reshape(nwalkers, nbeta, nbasis)
        exx_send = exx_recv.copy()
        exx_send += exx_kernel_batch_real_rchol(rchola_chunk, Ghalfa_recv)
        exx_send += exx_kernel_batch_real_rchol(rcholb_chunk, Ghalfb_recv)
        Ghalfa_send = Ghalfa_recv.copy()
        Ghalfb_send = Ghalfb_recv.copy()

    if len(senders) > 1:
        for isend, sender in enumerate(senders):
            if handler.srank == sender:  # sending 1 xshifted to 0 xshifted_buf
                handler.scomm.Send(ecoul_send, dest=receivers[isend], tag=1)
                handler.scomm.Send(exx_send, dest=receivers[isend], tag=2)
            elif handler.srank == receivers[isend]:
                sender = numpy.where(receivers == handler.srank)[0]
                handler.scomm.Recv(ecoul_recv, source=sender, tag=1)
                handler.scomm.Recv(exx_recv, source=sender, tag=2)

    e2b = ecoul_recv - exx_recv

    energy = xp.zeros((nwalkers, 3), dtype=numpy.complex128)
    energy[:, 0] = e1b + e2b
    energy[:, 1] = e1b
    energy[:, 2] = e2b

    return energy


def ecoul_kernel_batch_rchol_uhf_gpu(rchola_chunk, rcholb_chunk, Ghalfa, Ghalfb):
    """Compute coulomb contribution for rchol with UHF trial.

    Parameters
    ----------
    rchola_chunk : :class:`numpy.ndarray`
        Half-rotated cholesky (alpha).
    rcholb_chunk : :class:`numpy.ndarray`
        Half-rotated cholesky (beta).
    Ghalfa : :class:`numpy.ndarray`
        Walker's half-rotated "green's function" shape is nalpha  x nbasis.
    Ghalfb : :class:`numpy.ndarray`
        Walker's half-rotated "green's function" shape is nbeta x nbasis.

    Returns
    -------
    ecoul : :class:`numpy.ndarray`
        coulomb contribution for all walkers.
    """
    if xp.isrealobj(rchola_chunk):
        Xa = rchola_chunk.dot(Ghalfa.real.T) + 1.0j * rchola_chunk.dot(
            Ghalfa.imag.T
        )  # naux x nwalkers
        Xb = rcholb_chunk.dot(Ghalfb.real.T) + 1.0j * rcholb_chunk.dot(
            Ghalfb.imag.T
        )  # naux x nwalkers
    else:
        Xa = rchola_chunk.dot(Ghalfa.T)
        Xb = rcholb_chunk.dot(Ghalfb.T)

    ecoul = xp.einsum("xw,xw->w", Xa, Xa, optimize=True)
    ecoul += xp.einsum("xw,xw->w", Xb, Xb, optimize=True)
    ecoul += 2.0 * xp.einsum("xw,xw->w", Xa, Xb, optimize=True)

    ecoul *= 0.5

    return ecoul


def exx_kernel_batch_rchol_gpu(rchola_chunk, Ghalfa):
    """Compute exchange contribution for complex rchol.

    Parameters
    ----------
    rchol_chunk : :class:`numpy.ndarray`
        Chunk of Half-rotated cholesky.
    Ghalf : :class:`numpy.ndarray`
        Walker's half-rotated "green's function" shape is nalpha  x nbasis

    Returns
    -------
    exx : :class:`numpy.ndarray`
        exchange contribution for all walkers.
    """
    Txij = xp.einsum("xim,wjm->wxji", rchola_chunk, Ghalfa)
    rchola_chunk = rchola_chunk.reshape(nchol, nalpha * nbasis)

    exx = xp.einsum("wxji,wxij->w", Txij, Txij)
    exx *= 0.5
    return exx

def exx_kernel_batch_rchol_gpu_low_mem(rchola_chunk, Ghalfa, buff):
    nwalkers = Ghalfa.shape[0]
    nalpha = Ghalfa.shape[1]
    nbasis = Ghalfa.shape[2]
    nchol = rchola_chunk.shape[0]
    rchola_chunk = rchola_chunk.reshape(nchol, nalpha, nbasis)
    exx = xp.zeros(nwalkers, dtype=numpy.complex128)
    _Ghalfa = Ghalfa.reshape((nwalkers * nalpha, nbasis))
    nchol_chunk_size = buff.shape[0]
    nchol_chunks = ceil(nchol / nchol_chunk_size)
    nchol_left = nchol
    _buff = buff.ravel()
    for i in range(nchol_chunks):
        nchol_chunk = min(nchol_chunk_size, nchol_left)
        chol_sls = slice(i * nchol_chunk_size, i * nchol_chunk_size + nchol_chunk)
        size = nwalkers * nchol_chunk * nalpha * nalpha
        # alpha-alpha
        Txij = _buff[:size].reshape((nchol_chunk * nalpha, nwalkers * nalpha))
        rchol = rchola_chunk[chol_sls].reshape((nchol_chunk * nalpha, nbasis))
        xp.dot(rchol, _Ghalfa.T, out=Txij)
        Txij = Txij.reshape((nchol_chunk, nalpha, nwalkers, nalpha))
        exchange_reduction(Txij, exx)
    return 0.5 * exx


def local_energy_single_det_uhf_batch_chunked_gpu(
    system, hamiltonian, walker_batch, trial, max_mem=2.0
):
    """Compute local energy for walker batch (all walkers at once).

    Single determinant case, GPU, chunked integrals.

    Parameters
    ----------
    system : system object
        System being studied.
    hamiltonian : hamiltonian object
        Hamiltonian being studied.
    walker_batch : WalkerBatch
        Walkers object.
    trial : trial object
        Trial wavefunctioni.

    Returns
    -------
    local_energy : np.ndarray
        Total, one-body and two-body energies.
    """
    assert hamiltonian.chunked

    nwalkers = walker_batch.Ghalfa.shape[0]
    nalpha = walker_batch.Ghalfa.shape[1]
    nbeta = walker_batch.Ghalfb.shape[1]
    nbasis = hamiltonian.nbasis
    nchol = hamiltonian.nchol

    Ghalfa = walker_batch.Ghalfa.reshape(nwalkers, nalpha * nbasis)
    Ghalfb = walker_batch.Ghalfb.reshape(nwalkers, nbeta * nbasis)

    e1b = Ghalfa.dot(trial._rH1a.ravel())
    e1b += Ghalfb.dot(trial._rH1b.ravel())
    e1b += hamiltonian.ecore

    Ghalfa_send = Ghalfa.copy()
    Ghalfb_send = Ghalfb.copy()

    Ghalfa_recv = xp.zeros_like(Ghalfa)
    Ghalfb_recv = xp.zeros_like(Ghalfb)

    handler = walker_batch.mpi_handler
    senders = handler.senders
    receivers = handler.receivers

    rchola_chunk = trial._rchola_chunk
    rcholb_chunk = trial._rcholb_chunk

    # buffer for low on GPU memory usage
    max_nchol = max(trial._rchola_chunk.shape[0], trial._rcholb_chunk.shape[0])
    max_nocc = max(nalpha, nbeta)
    mem_needed = 16 * nwalkers * max_nocc * max_nocc * max_nchol / (1024.0**3.0)
    num_chunks = max(1, ceil(mem_needed / max_mem))
    chunk_size = ceil(max_nchol / num_chunks)
    nchol_chunks = ceil(max_nchol / chunk_size)
    buff = xp.zeros(shape=(chunk_size, nwalkers * max_nocc * max_nocc),
            dtype=numpy.complex128)

    Ghalfa = Ghalfa.reshape(nwalkers, nalpha * nbasis)
    Ghalfb = Ghalfb.reshape(nwalkers, nbeta * nbasis)
    ecoul_send = ecoul_kernel_batch_rchol_uhf_gpu(
        rchola_chunk, rcholb_chunk, Ghalfa, Ghalfb
    )
    Ghalfa = Ghalfa.reshape(nwalkers, nalpha, nbasis)
    Ghalfb = Ghalfb.reshape(nwalkers, nbeta, nbasis)
    exx_send = exx_kernel_batch_rchol_gpu_low_mem(rchola_chunk, Ghalfa, buff)
    exx_send += exx_kernel_batch_rchol_gpu_low_mem(rcholb_chunk, Ghalfb, buff)

    exx_recv = exx_send.copy()
    ecoul_recv = ecoul_send.copy()
 
    srank = handler.srank

    sender = numpy.where(receivers == handler.srank)[0]
    scomm = handler.scomm
    for icycle in range(handler.ssize - 1):
<<<<<<< HEAD
        cupy.cuda.stream.get_current_stream().synchronize()
        scomm.Isend(Ghalfa_send, dest=receivers[srank], tag=1)
        scomm.Isend(Ghalfb_send, dest=receivers[srank], tag=2)
        scomm.Isend(ecoul_send, dest=receivers[srank], tag=3)
        scomm.Isend(exx_send, dest=receivers[srank], tag=4)
        req1 = scomm.Irecv(Ghalfa_recv, source=sender, tag=1)
        req2 = scomm.Irecv(Ghalfb_recv, source=sender, tag=2)
        req3 = scomm.Irecv(ecoul_recv, source=sender, tag=3)
        req4 = scomm.Irecv(exx_recv, source=sender, tag=4)
        req1.wait()
        req2.wait()
        req3.wait()
        req4.wait()
        scomm.barrier()
=======
        for isend, sender in enumerate(senders):
            if handler.srank == isend:
                Ghalfa_send = to_host(Ghalfa_send)
                Ghalfb_send = to_host(Ghalfb_send)
                ecoul_send = to_host(ecoul_send)
                exx_send = to_host(exx_send)
                handler.scomm.Send(Ghalfa_send, dest=receivers[isend], tag=1)
                handler.scomm.Send(Ghalfb_send, dest=receivers[isend], tag=2)
                handler.scomm.Send(ecoul_send, dest=receivers[isend], tag=3)
                handler.scomm.Send(exx_send, dest=receivers[isend], tag=4)
                Ghalfa_send = xp.asarray(Ghalfa_send)
                Ghalfb_send = xp.asarray(Ghalfb_send)
                ecoul_send = xp.asarray(ecoul_send)
                exx_send = xp.asarray(exx_send)
            elif handler.srank == receivers[isend]:
                sender = numpy.where(receivers == handler.srank)[0]
                Ghalfa_recv = to_host(Ghalfa_recv)
                Ghalfb_recv = to_host(Ghalfb_recv)
                ecoul_recv = to_host(ecoul_recv)
                exx_recv = to_host(exx_recv)
                handler.scomm.Recv(Ghalfa_recv, source=sender, tag=1)
                handler.scomm.Recv(Ghalfb_recv, source=sender, tag=2)
                handler.scomm.Recv(ecoul_recv, source=sender, tag=3)
                handler.scomm.Recv(exx_recv, source=sender, tag=4)
                Ghalfa_recv = xp.array(Ghalfa_recv)
                Ghalfb_recv = xp.array(Ghalfb_recv)
                ecoul_recv = xp.array(ecoul_recv)
                exx_recv = xp.array(exx_recv)
        handler.scomm.barrier()
>>>>>>> 403ef361

        # prepare sending
        ecoul_send = ecoul_recv.copy()
        Ghalfa_recv = Ghalfa_recv.reshape(nwalkers, nalpha * nbasis)
        Ghalfb_recv = Ghalfb_recv.reshape(nwalkers, nbeta * nbasis)
        ecoul_send += ecoul_kernel_batch_rchol_uhf_gpu(
            rchola_chunk, rcholb_chunk, Ghalfa_recv, Ghalfb_recv
        )
        Ghalfa_recv = Ghalfa_recv.reshape(nwalkers, nalpha, nbasis)
        Ghalfb_recv = Ghalfb_recv.reshape(nwalkers, nbeta, nbasis)
        exx_send = exx_recv.copy()
        exx_send += exx_kernel_batch_rchol_gpu_low_mem(rchola_chunk,
                Ghalfa_recv, buff)
        exx_send += exx_kernel_batch_rchol_gpu_low_mem(rcholb_chunk,
                Ghalfb_recv, buff)
        Ghalfa_send = Ghalfa_recv.copy()
        Ghalfb_send = Ghalfb_recv.copy()

<<<<<<< HEAD
    cupy.cuda.stream.get_current_stream().synchronize()
    scomm.Isend(ecoul_send, dest=receivers[srank], tag=1)
    scomm.Isend(exx_send, dest=receivers[srank], tag=2)
    req1 = scomm.Irecv(ecoul_recv, source=sender, tag=1)
    req2 = scomm.Irecv(exx_recv, source=sender, tag=2)
    req1.wait()
    req2.wait()
    handler.scomm.barrier()
=======
    if len(senders) > 1:
        for isend, sender in enumerate(senders):
            if handler.srank == sender:  # sending 1 xshifted to 0 xshifted_buf
                ecoul_send = to_host(ecoul_send)
                exx_send = to_host(exx_send)
                handler.scomm.Send(ecoul_send, dest=receivers[isend], tag=1)
                handler.scomm.Send(exx_send, dest=receivers[isend], tag=2)
                ecoul_send = xp.array(ecoul_send)
                exx_send = xp.array(exx_send)
            elif handler.srank == receivers[isend]:
                sender = numpy.where(receivers == handler.srank)[0]
                ecoul_recv = to_host(ecoul_recv)
                exx_recv = to_host(exx_recv)
                handler.scomm.Recv(ecoul_recv, source=sender, tag=1)
                handler.scomm.Recv(exx_recv, source=sender, tag=2)
                ecoul_recv = xp.array(ecoul_recv)
                exx_recv = xp.array(exx_recv)

    handler.scomm.barrier()
    synchronize()
>>>>>>> 403ef361

    e2b = ecoul_recv - exx_recv

    energy = xp.zeros((nwalkers, 3), dtype=numpy.complex128)
    energy[:, 0] = e1b + e2b
    energy[:, 1] = e1b
    energy[:, 2] = e2b

    synchronize()

    return energy<|MERGE_RESOLUTION|>--- conflicted
+++ resolved
@@ -292,8 +292,7 @@
     sender = numpy.where(receivers == handler.srank)[0]
     scomm = handler.scomm
     for icycle in range(handler.ssize - 1):
-<<<<<<< HEAD
-        cupy.cuda.stream.get_current_stream().synchronize()
+        synchronize()
         scomm.Isend(Ghalfa_send, dest=receivers[srank], tag=1)
         scomm.Isend(Ghalfb_send, dest=receivers[srank], tag=2)
         scomm.Isend(ecoul_send, dest=receivers[srank], tag=3)
@@ -307,37 +306,6 @@
         req3.wait()
         req4.wait()
         scomm.barrier()
-=======
-        for isend, sender in enumerate(senders):
-            if handler.srank == isend:
-                Ghalfa_send = to_host(Ghalfa_send)
-                Ghalfb_send = to_host(Ghalfb_send)
-                ecoul_send = to_host(ecoul_send)
-                exx_send = to_host(exx_send)
-                handler.scomm.Send(Ghalfa_send, dest=receivers[isend], tag=1)
-                handler.scomm.Send(Ghalfb_send, dest=receivers[isend], tag=2)
-                handler.scomm.Send(ecoul_send, dest=receivers[isend], tag=3)
-                handler.scomm.Send(exx_send, dest=receivers[isend], tag=4)
-                Ghalfa_send = xp.asarray(Ghalfa_send)
-                Ghalfb_send = xp.asarray(Ghalfb_send)
-                ecoul_send = xp.asarray(ecoul_send)
-                exx_send = xp.asarray(exx_send)
-            elif handler.srank == receivers[isend]:
-                sender = numpy.where(receivers == handler.srank)[0]
-                Ghalfa_recv = to_host(Ghalfa_recv)
-                Ghalfb_recv = to_host(Ghalfb_recv)
-                ecoul_recv = to_host(ecoul_recv)
-                exx_recv = to_host(exx_recv)
-                handler.scomm.Recv(Ghalfa_recv, source=sender, tag=1)
-                handler.scomm.Recv(Ghalfb_recv, source=sender, tag=2)
-                handler.scomm.Recv(ecoul_recv, source=sender, tag=3)
-                handler.scomm.Recv(exx_recv, source=sender, tag=4)
-                Ghalfa_recv = xp.array(Ghalfa_recv)
-                Ghalfb_recv = xp.array(Ghalfb_recv)
-                ecoul_recv = xp.array(ecoul_recv)
-                exx_recv = xp.array(exx_recv)
-        handler.scomm.barrier()
->>>>>>> 403ef361
 
         # prepare sending
         ecoul_send = ecoul_recv.copy()
@@ -356,8 +324,7 @@
         Ghalfa_send = Ghalfa_recv.copy()
         Ghalfb_send = Ghalfb_recv.copy()
 
-<<<<<<< HEAD
-    cupy.cuda.stream.get_current_stream().synchronize()
+    synchronize()
     scomm.Isend(ecoul_send, dest=receivers[srank], tag=1)
     scomm.Isend(exx_send, dest=receivers[srank], tag=2)
     req1 = scomm.Irecv(ecoul_recv, source=sender, tag=1)
@@ -365,28 +332,6 @@
     req1.wait()
     req2.wait()
     handler.scomm.barrier()
-=======
-    if len(senders) > 1:
-        for isend, sender in enumerate(senders):
-            if handler.srank == sender:  # sending 1 xshifted to 0 xshifted_buf
-                ecoul_send = to_host(ecoul_send)
-                exx_send = to_host(exx_send)
-                handler.scomm.Send(ecoul_send, dest=receivers[isend], tag=1)
-                handler.scomm.Send(exx_send, dest=receivers[isend], tag=2)
-                ecoul_send = xp.array(ecoul_send)
-                exx_send = xp.array(exx_send)
-            elif handler.srank == receivers[isend]:
-                sender = numpy.where(receivers == handler.srank)[0]
-                ecoul_recv = to_host(ecoul_recv)
-                exx_recv = to_host(exx_recv)
-                handler.scomm.Recv(ecoul_recv, source=sender, tag=1)
-                handler.scomm.Recv(exx_recv, source=sender, tag=2)
-                ecoul_recv = xp.array(ecoul_recv)
-                exx_recv = xp.array(exx_recv)
-
-    handler.scomm.barrier()
-    synchronize()
->>>>>>> 403ef361
 
     e2b = ecoul_recv - exx_recv
 
