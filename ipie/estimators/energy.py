# Copyright 2022 The ipie Developers. All Rights Reserved.
#
# Licensed under the Apache License, Version 2.0 (the "License");
# you may not use this file except in compliance with the License.
# You may obtain a copy of the License at
#
#     http://www.apache.org/licenses/LICENSE-2.0
#
# Unless required by applicable law or agreed to in writing, software
# distributed under the License is distributed on an "AS IS" BASIS,
# WITHOUT WARRANTIES OR CONDITIONS OF ANY KIND, either express or implied.
# See the License for the specific language governing permissions and
# limitations under the License.
#
# Author: Fionn Malone <fmalone@google.com>
#
<<<<<<< HEAD
=======

import plum

>>>>>>> 44caeeaf
from ipie.estimators.estimator_base import EstimatorBase
from ipie.estimators.local_energy_batch import (
    local_energy_batch,
    local_energy_multi_det_trial_batch,
)
from ipie.estimators.local_energy_noci import local_energy_noci
from ipie.estimators.local_energy_sd import local_energy_single_det_uhf
from ipie.estimators.local_energy_wicks import (
    local_energy_multi_det_trial_wicks_batch,
    local_energy_multi_det_trial_wicks_batch_opt,
    local_energy_multi_det_trial_wicks_batch_opt_chunked,
)
from ipie.hamiltonians.generic import GenericComplexChol, GenericRealChol
from ipie.systems.generic import Generic
from ipie.trial_wavefunction.noci import NOCI
from ipie.trial_wavefunction.particle_hole import (
    ParticleHole,
    ParticleHoleNaive,
    ParticleHoleNonChunked,
    ParticleHoleSlow,
)
from ipie.trial_wavefunction.single_det import SingleDet
from ipie.utils.backend import arraylib as xp
from ipie.walkers.uhf_walkers import UHFWalkers


@plum.dispatch
def local_energy(
    system: Generic, hamiltonian: GenericRealChol, walkers: UHFWalkers, trial: SingleDet
):
    return local_energy_batch(system, hamiltonian, walkers, trial)


@plum.dispatch
def local_energy(
    system: Generic,
    hamiltonian: GenericComplexChol,
    walkers: UHFWalkers,
    trial: SingleDet,
):
    return local_energy_single_det_uhf(system, hamiltonian, walkers, trial)


@plum.dispatch
def local_energy(
    system: Generic,
    hamiltonian: GenericRealChol,
    walkers: UHFWalkers,
    trial: ParticleHoleNaive,
):
    return local_energy_multi_det_trial_batch(system, hamiltonian, walkers, trial)


@plum.dispatch
def local_energy(
    system: Generic,
    hamiltonian: GenericRealChol,
    walkers: UHFWalkers,
    trial: ParticleHole,
):
    return local_energy_multi_det_trial_wicks_batch_opt_chunked(system, hamiltonian, walkers, trial)


@plum.dispatch
def local_energy(
    system: Generic,
    hamiltonian: GenericRealChol,
    walkers: UHFWalkers,
    trial: ParticleHoleNonChunked,
):
    return local_energy_multi_det_trial_wicks_batch_opt(system, hamiltonian, walkers, trial)


@plum.dispatch
def local_energy(
    system: Generic,
    hamiltonian: GenericRealChol,
    walkers: UHFWalkers,
    trial: ParticleHoleSlow,
):
    return local_energy_multi_det_trial_wicks_batch(system, hamiltonian, walkers, trial)


@plum.dispatch
def local_energy(system: Generic, hamiltonian: GenericRealChol, walkers: UHFWalkers, trial: NOCI):
    return local_energy_noci(system, hamiltonian, walkers, trial)


class EnergyEstimator(EstimatorBase):
    def __init__(
        self,
        system=None,
        ham=None,
        trial=None,
        filename=None,
    ):
        assert system is not None
        assert ham is not None
        assert trial is not None
        super().__init__()
        self._eshift = 0.0
        self.scalar_estimator = True
        self._data = {
            "ENumer": 0.0j,
            "EDenom": 0.0j,
            "ETotal": 0.0j,
            "E1Body": 0.0j,
            "E2Body": 0.0j,
        }
        self._shape = (len(self.names),)
        self._data_index = {k: i for i, k in enumerate(list(self._data.keys()))}
        self.print_to_stdout = True
        self.ascii_filename = filename

    def compute_estimator(self, system, walkers, hamiltonian, trial, istep=1):
        trial.calc_greens_function(walkers)
        # Need to be able to dispatch here
        energy = local_energy(system, hamiltonian, walkers, trial)
        self._data["ENumer"] = xp.sum(walkers.weight * energy[:, 0].real)
        self._data["EDenom"] = xp.sum(walkers.weight)
        self._data["E1Body"] = xp.sum(walkers.weight * energy[:, 1].real)
        self._data["E2Body"] = xp.sum(walkers.weight * energy[:, 2].real)

        return self.data

    def get_index(self, name):
        index = self._data_index.get(name, None)
        if index is None:
            raise RuntimeError(f"Unknown estimator {name}")
        return index

    def post_reduce_hook(self, data):
        ix_proj = self._data_index["ETotal"]
        ix_nume = self._data_index["ENumer"]
        ix_deno = self._data_index["EDenom"]
        data[ix_proj] = data[ix_nume] / data[ix_deno]
        ix_nume = self._data_index["E1Body"]
        data[ix_nume] = data[ix_nume] / data[ix_deno]
        ix_nume = self._data_index["E2Body"]
        data[ix_nume] = data[ix_nume] / data[ix_deno]<|MERGE_RESOLUTION|>--- conflicted
+++ resolved
@@ -14,12 +14,9 @@
 #
 # Author: Fionn Malone <fmalone@google.com>
 #
-<<<<<<< HEAD
-=======
 
 import plum
 
->>>>>>> 44caeeaf
 from ipie.estimators.estimator_base import EstimatorBase
 from ipie.estimators.local_energy_batch import (
     local_energy_batch,
