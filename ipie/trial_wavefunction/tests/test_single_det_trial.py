import numpy as np
import pytest
from mpi4py import MPI

<<<<<<< HEAD
from ipie.utils.testing import (
        get_random_nomsd,
        get_random_nomsd_ghf,
        get_random_sys_ham
        )
=======
from ipie.utils.testing import get_random_nomsd, get_random_sys_ham
>>>>>>> 9dded917
from ipie.trial_wavefunction.single_det import SingleDet
from ipie.trial_wavefunction.single_det_ghf import SingleDetGHF


@pytest.mark.unit
def test_single_det():
    nbasis = 10
    naux = 5 * nbasis
    nalpha, nbeta = (5, 7)
    np.random.seed(7)
    wavefunction = get_random_nomsd(nalpha, nbeta, nbasis, ndet=1)
    trial = SingleDet(
        wavefunction[1][0],
        (nalpha, nbeta),
        nbasis,
    )
    assert trial.num_elec == (nalpha, nbeta)
    assert trial.nbasis == nbasis
    assert trial.num_dets == len(wavefunction[0])
    trial.build()
    comm = MPI.COMM_WORLD
    sys, ham = get_random_sys_ham(nalpha, nbeta, nbasis, naux)
    trial.half_rotate(ham, comm=comm)
    assert trial._rchola.shape == (naux, nbasis * nalpha)
    assert trial._rcholb.shape == (naux, nbasis * nbeta)
    assert trial._rH1a.shape == (nalpha, nbasis)
    assert trial._rH1b.shape == (nbeta, nbasis)

@pytest.mark.unit
def test_single_det_ghf():
    nbasis = 10
    naux = 5 * nbasis
    nalpha, nbeta = (5, 7)
    np.random.seed(7)

    wavefunction = get_random_nomsd(nalpha, nbeta, nbasis, ndet=1)
    trial = SingleDet(
            wavefunction[1][0],
            (nalpha, nbeta),
            nbasis,
            )
    sys, ham = get_random_sys_ham(nalpha, nbeta, nbasis, naux)
    trial.half_rotate(ham)
    trial.calculate_energy(sys, ham)

    print("trial.energy = {}".format(trial.energy))


    wavefunction = get_random_nomsd_ghf(nalpha, nbeta, nbasis, ndet=1)
    trial = SingleDetGHF(
            wavefunction[1][0],
            (nalpha, nbeta),
            nbasis*2,
            )
    assert trial.num_elec == (nalpha, nbeta)
    assert trial.nbasis == nbasis*2
    assert trial.num_dets == len(wavefunction[0])

#     trial.build()
#     comm = MPI.COMM_WORLD
#     sys, ham = get_random_sys_ham(nalpha, nbeta, nbasis, naux)
#     trial.half_rotate(ham, comm=comm)
#     assert trial._rchola.shape == (naux, nbasis*nalpha)
#     assert trial._rcholb.shape == (naux, nbasis*nbeta)
#     assert trial._rH1a.shape == (nalpha, nbasis)
#     assert trial._rH1b.shape == (nbeta, nbasis)

# def __main__():
test_single_det()
test_single_det_ghf()<|MERGE_RESOLUTION|>--- conflicted
+++ resolved
@@ -2,15 +2,11 @@
 import pytest
 from mpi4py import MPI
 
-<<<<<<< HEAD
 from ipie.utils.testing import (
         get_random_nomsd,
         get_random_nomsd_ghf,
         get_random_sys_ham
         )
-=======
-from ipie.utils.testing import get_random_nomsd, get_random_sys_ham
->>>>>>> 9dded917
 from ipie.trial_wavefunction.single_det import SingleDet
 from ipie.trial_wavefunction.single_det_ghf import SingleDetGHF
 
