import time

import mpi4py.MPI
import numpy as np
import plum

from ipie.config import config
from ipie.estimators.generic import half_rotated_cholesky_jk
from ipie.estimators.greens_function_single_det import (
    greens_function_single_det,
    greens_function_single_det_batch,
)
from ipie.estimators.utils import gab_spin
<<<<<<< HEAD
from ipie.propagation.overlap import (
    calc_overlap_single_det_uhf,
)
=======
from ipie.hamiltonians.generic import GenericComplexChol, GenericRealChol
>>>>>>> 9dded917
from ipie.propagation.force_bias import (
    construct_force_bias_batch_single_det,
    construct_force_bias_batch_single_det_chunked,
)
from ipie.propagation.overlap import calc_overlap_single_det_batch
from ipie.trial_wavefunction.half_rotate import half_rotate_generic
from ipie.trial_wavefunction.wavefunction_base import TrialWavefunctionBase
from ipie.utils.backend import arraylib as xp
from ipie.utils.mpi import MPIHandler
from ipie.walkers.uhf_walkers import UHFWalkers


class SingleDet(TrialWavefunctionBase):
    def __init__(self, wavefunction, num_elec, num_basis, verbose=False):
        assert isinstance(wavefunction, np.ndarray)
        assert len(wavefunction.shape) == 2
        super().__init__(wavefunction, num_elec, num_basis, verbose=verbose)
        if verbose:
            print("# Parsing input options for trial_wavefunction.MultiSlater.")
        self.psi = wavefunction
        self.num_elec = num_elec
        self._num_dets = 1
        self._max_num_dets = 1
        imag_norm = np.sum(self.psi.imag.ravel() * self.psi.imag.ravel())
        if imag_norm <= 1e-8:
            # print("# making trial wavefunction MO coefficient real")
            self.psi = np.array(self.psi.real, dtype=np.float64)

        self.psi0a = self.psi[:, : self.nalpha]
        self.psi0b = self.psi[:, self.nalpha :]
        self.G, self.Ghalf = gab_spin(self.psi, self.psi, self.nalpha, self.nbeta)

    def build(self) -> None:
        pass

    @property
    def num_dets(self) -> int:
        return 1

    @num_dets.setter
    def num_dets(self, ndets: int) -> None:
        raise RuntimeError("Cannot modify number of determinants in SingleDet trial.")

    def calculate_energy(self, system, hamiltonian) -> np.ndarray:
        if self.verbose:
            print("# Computing trial wavefunction energy.")
        start = time.time()
        self.e1b = (
            np.sum(self.Ghalf[0] * self._rH1a)
            + np.sum(self.Ghalf[1] * self._rH1b)
            + hamiltonian.ecore
        )
        self.ej, self.ek = half_rotated_cholesky_jk(
            system, self.Ghalf[0], self.Ghalf[1], trial=self
        )
        self.e2b = self.ej + self.ek
        self.energy = self.e1b + self.e2b

        if self.verbose:
            print(
                "# (E, E1B, E2B): (%13.8e, %13.8e, %13.8e)"
                % (self.energy.real, self.e1b.real, self.e2b.real)
            )
            print("# Time to evaluate local energy: {} s".format(time.time() - start))

    @plum.dispatch
    def half_rotate(
        self: "SingleDet",
        hamiltonian: GenericRealChol,
        comm: mpi4py.MPI.Intracomm = None,
    ):
        num_dets = 1
        orbsa = self.psi0a.reshape((num_dets, self.nbasis, self.nalpha))
        orbsb = self.psi0b.reshape((num_dets, self.nbasis, self.nbeta))
        rot_1body, rot_chol = half_rotate_generic(
            self,
            hamiltonian,
            comm,
            orbsa,
            orbsb,
            ndets=num_dets,
            verbose=self.verbose,
        )
        # Single determinant functions do not expect determinant index, so just
        # grab zeroth element.
        self._rH1a = rot_1body[0][0]
        self._rH1b = rot_1body[1][0]
        self._rchola = rot_chol[0][0]
        self._rcholb = rot_chol[1][0]
        self.half_rotated = True

    @plum.dispatch
    def half_rotate(
        self: "SingleDet",
        hamiltonian: GenericComplexChol,
        comm: mpi4py.MPI.Intracomm = None,
    ):
        num_dets = 1
        orbsa = self.psi0a.reshape((num_dets, self.nbasis, self.nalpha))
        orbsb = self.psi0b.reshape((num_dets, self.nbasis, self.nbeta))
        rot_1body, rot_chol = half_rotate_generic(
            self,
            hamiltonian,
            comm,
            orbsa,
            orbsb,
            ndets=num_dets,
            verbose=self.verbose,
        )
        # Single determinant functions do not expect determinant index, so just
        # grab zeroth element.
        self._rH1a = rot_1body[0][0]
        self._rH1b = rot_1body[1][0]
        self._rchola = rot_chol[0][0][0]
        self._rcholb = rot_chol[1][0][0]
        self._rcholbara = rot_chol[0][1][0]
        self._rcholbarb = rot_chol[1][1][0]
        self._rAa = rot_chol[0][2][0]
        self._rAb = rot_chol[1][2][0]
        self._rBa = rot_chol[0][3][0]
        self._rBb = rot_chol[1][3][0]
        self.half_rotated = True

    def calc_overlap(self, walkers) -> np.ndarray:
        return calc_overlap_single_det_uhf(walkers, self)

    def calc_greens_function(self, walkers, build_full: bool = False) -> np.ndarray:
        if config.get_option("use_gpu"):
            return greens_function_single_det_batch(walkers, self, build_full=build_full)
        else:
            return greens_function_single_det(walkers, self, build_full=build_full)

    @plum.dispatch
    def calc_force_bias(
        self,
        hamiltonian: GenericRealChol,
        walkers: UHFWalkers,
        mpi_handler: MPIHandler = None,
    ) -> np.ndarray:
        if hamiltonian.chunked:
            return construct_force_bias_batch_single_det_chunked(
                hamiltonian, walkers, self, mpi_handler
            )
        else:
            return construct_force_bias_batch_single_det(hamiltonian, walkers, self)
    
    @plum.dispatch
    def calc_force_bias(
        self,
        hamiltonian: GenericComplexChol,
        walkers: UHFWalkers,
        mpi_handler: MPIHandler = None,
    ) -> np.ndarray:
        # return construct_force_bias_batch_single_det(hamiltonian, walkers, self)
        Ghalfa = walkers.Ghalfa.reshape(walkers.nwalkers, walkers.nup * hamiltonian.nbasis)
        Ghalfb = walkers.Ghalfb.reshape(walkers.nwalkers, walkers.ndown * hamiltonian.nbasis)
        vbias = xp.zeros((hamiltonian.nfields, walkers.nwalkers), dtype=Ghalfa.dtype)
        vbias[: hamiltonian.nchol, :] = self._rAa.dot(Ghalfa.T) + self._rAb.dot(Ghalfb.T)
        vbias[hamiltonian.nchol :, :] = self._rBa.dot(Ghalfa.T) + self._rBb.dot(Ghalfb.T)
        vbias = vbias.T.copy()
        return vbias<|MERGE_RESOLUTION|>--- conflicted
+++ resolved
@@ -11,13 +11,9 @@
     greens_function_single_det_batch,
 )
 from ipie.estimators.utils import gab_spin
-<<<<<<< HEAD
 from ipie.propagation.overlap import (
     calc_overlap_single_det_uhf,
 )
-=======
-from ipie.hamiltonians.generic import GenericComplexChol, GenericRealChol
->>>>>>> 9dded917
 from ipie.propagation.force_bias import (
     construct_force_bias_batch_single_det,
     construct_force_bias_batch_single_det_chunked,
