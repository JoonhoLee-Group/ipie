--- conflicted
+++ resolved
@@ -72,11 +72,7 @@
         self._half_rotated = is_half_rotated
 
     @abstractmethod
-<<<<<<< HEAD
-    def half_rotate(self, hamiltonian, mpi_handler=None) -> None:
-=======
     def half_rotate(self, hamiltonian, comm: Optional[CommType] = MPI.COMM_WORLD) -> None:
->>>>>>> 44caeeaf
         ...
 
     @abstractmethod
