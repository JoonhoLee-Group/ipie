from abc import ABCMeta, abstractmethod
from typing import Tuple, Union

import numpy as np

from ipie.utils.backend import cast_to_device

_wfn_type = Union[
    np.ndarray, Tuple[np.ndarray, np.ndarray], Tuple[np.ndarray, np.ndarray, np.ndarray]
]


class TrialWavefunctionBase(metaclass=ABCMeta):
    """Base class for trialwavefunction types.

    Developer should decouple building wavefunction state and construction.

    Abstract methods build and half_rotate have to be defined for each method.
    """

    def __init__(
        self,
        wavefunction: _wfn_type,
        num_elec: Tuple[int, int],
        num_basis: int,
        verbose: bool = False,
    ):
        self.nelec = num_elec
        self.nbasis = num_basis
        self.nalpha, self.nbeta = self.nelec
        self.verbose = verbose
        self._num_dets = 0
        self._max_num_dets = self._num_dets
        self._half_rotated = False
        self.ortho_expansion = False
        self.optimized = True

        self.compute_trial_energy = False
<<<<<<< HEAD
        self.energy = None
        self.e1b = None
        self.e2b = None
=======
        self.e1b = None
        self.e2b = None
        self.energy = None
>>>>>>> c7f56ce8

    def cast_to_cupy(self) -> None:
        cast_to_device(self, self.verbose)

    @abstractmethod
    def build(self) -> None:
        ...

    @property
    def num_dets(self) -> int:
        return self._num_dets

    @num_dets.setter
    def num_dets(self, ndets: int) -> None:
        self._num_dets = ndets
        if self._num_dets > self._max_num_dets:
            raise RuntimeError(
                f"Requested more determinants than provided in "
                "wavefunction. {self._num_dets} vs {self._max_num_dets}"
            )

    @property
    def half_rotated(self) -> bool:
        return self._half_rotated

    @half_rotated.setter
    def half_rotated(self, is_half_rotated) -> None:
        self._half_rotated = is_half_rotated

    @abstractmethod
    def half_rotate(self, hamiltonian) -> None:
        ...

    @abstractmethod
    def calc_overlap(self, walkers) -> np.ndarray:
        ...

    @abstractmethod
    def calc_greens_function(self, walkers) -> np.ndarray:
        ...

    @abstractmethod
    def calc_force_bias(self, hamiltonian, walkers, mpi_handler=None) -> np.ndarray:
        pass

    def chunk(self, handler):
        self.chunked = True  # Boolean to indicate that chunked cholesky is available

        if handler.scomm.rank == 0:  # Creating copy for every rank == 0
            self._rchola = self._rchola.copy()
            self._rcholb = self._rcholb.copy()

        self._rchola_chunk = handler.scatter_group(self._rchola)  # distribute over chol
        self._rcholb_chunk = handler.scatter_group(self._rcholb)  # distribute over chol

        tot_size = handler.allreduce_group(self._rchola_chunk.size)
        assert self._rchola.size == tot_size
        tot_size = handler.allreduce_group(self._rcholb_chunk.size)
        assert self._rcholb.size == tot_size<|MERGE_RESOLUTION|>--- conflicted
+++ resolved
@@ -36,15 +36,9 @@
         self.optimized = True
 
         self.compute_trial_energy = False
-<<<<<<< HEAD
         self.energy = None
         self.e1b = None
         self.e2b = None
-=======
-        self.e1b = None
-        self.e2b = None
-        self.energy = None
->>>>>>> c7f56ce8
 
     def cast_to_cupy(self) -> None:
         cast_to_device(self, self.verbose)
